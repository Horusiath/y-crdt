use std::collections::{Bound, HashMap};
use std::ffi::{c_char, c_void, CStr, CString};
use std::mem::{forget, ManuallyDrop, MaybeUninit};
use std::ops::{Deref, RangeBounds};
use std::ptr::{null, null_mut};
use std::sync::atomic::{AtomicPtr, Ordering};
use std::sync::Arc;
use yrs::block::{ClientID, ItemContent, Prelim, Unused};
use yrs::encoding::read::Error;
use yrs::types::array::ArrayEvent;
use yrs::types::array::ArrayIter as NativeArrayIter;
use yrs::types::map::MapEvent;
use yrs::types::map::MapIter as NativeMapIter;
use yrs::types::text::{Diff, TextEvent, YChange};
use yrs::types::weak::{LinkSource, Unquote as NativeUnquote, WeakEvent, WeakRef};
use yrs::types::xml::{Attributes as NativeAttributes, XmlNode};
use yrs::types::xml::{TreeWalker as NativeTreeWalker, XmlFragment};
use yrs::types::xml::{XmlEvent, XmlTextEvent};
use yrs::types::{
    Attrs, BranchPtr, Change, Delta, EntryChange, Event, PathSegment, TypeRef, Value,
};
use yrs::undo::EventKind;
use yrs::updates::decoder::{Decode, DecoderV1};
use yrs::updates::encoder::{Encode, Encoder, EncoderV1, EncoderV2};
use yrs::{
    uuid_v4, Any, Array, ArrayRef, Assoc, DeleteSet, GetString, Map, MapRef, Observable,
    OffsetKind, Options, Origin, Quotable, ReadTxn, Snapshot, StateVector, StickyIndex, Store,
    SubdocsEvent, SubdocsEventIter, SubscriptionId, Text, TextRef, Transact,
    TransactionCleanupEvent, Update, Xml, XmlElementPrelim, XmlElementRef, XmlFragmentRef,
    XmlTextPrelim, XmlTextRef,
};

/// Flag used by `YInput` and `YOutput` to tag boolean values.
pub const Y_JSON_BOOL: i8 = -8;

/// Flag used by `YInput` and `YOutput` to tag floating point numbers.
pub const Y_JSON_NUM: i8 = -7;

/// Flag used by `YInput` and `YOutput` to tag 64-bit integer numbers.
pub const Y_JSON_INT: i8 = -6;

/// Flag used by `YInput` and `YOutput` to tag strings.
pub const Y_JSON_STR: i8 = -5;

/// Flag used by `YInput` and `YOutput` to tag binary content.
pub const Y_JSON_BUF: i8 = -4;

/// Flag used by `YInput` and `YOutput` to tag embedded JSON-like arrays of values,
/// which themselves are `YInput` and `YOutput` instances respectively.
pub const Y_JSON_ARR: i8 = -3;

/// Flag used by `YInput` and `YOutput` to tag embedded JSON-like maps of key-value pairs,
/// where keys are strings and v
pub const Y_JSON_MAP: i8 = -2;

/// Flag used by `YInput` and `YOutput` to tag JSON-like null values.
pub const Y_JSON_NULL: i8 = -1;

/// Flag used by `YInput` and `YOutput` to tag JSON-like undefined values.
pub const Y_JSON_UNDEF: i8 = 0;

/// Flag used by `YInput` and `YOutput` to tag content, which is an `YArray` shared type.
pub const Y_ARRAY: i8 = 1;

/// Flag used by `YInput` and `YOutput` to tag content, which is an `YMap` shared type.
pub const Y_MAP: i8 = 2;

/// Flag used by `YInput` and `YOutput` to tag content, which is an `YText` shared type.
pub const Y_TEXT: i8 = 3;

/// Flag used by `YInput` and `YOutput` to tag content, which is an `YXmlElement` shared type.
pub const Y_XML_ELEM: i8 = 4;

/// Flag used by `YInput` and `YOutput` to tag content, which is an `YXmlText` shared type.
pub const Y_XML_TEXT: i8 = 5;

/// Flag used by `YInput` and `YOutput` to tag content, which is an `YXmlFragment` shared type.
pub const Y_XML_FRAG: i8 = 6;

/// Flag used by `YInput` and `YOutput` to tag content, which is an `YDoc` shared type.
pub const Y_DOC: i8 = 7;

/// Flag used by `YInput` and `YOutput` to tag content, which is an `YWeakLink` shared type.
pub const Y_WEAK_LINK: i8 = 8;

/// Flag used by `YOutput` to tag content, which is an undefined shared type. This usually happens
/// when it's referencing a root type that has not been initalized localy.
pub const Y_UNDEFINED: i8 = 9;

/// Flag used to mark a truthy boolean numbers.
pub const Y_TRUE: u8 = 1;

/// Flag used to mark a falsy boolean numbers.
pub const Y_FALSE: u8 = 0;

/// Flag used by `YOptions` to determine, that text operations offsets and length will be counted by
/// the byte number of UTF8-encoded string.
pub const Y_OFFSET_BYTES: u8 = 0;

/// Flag used by `YOptions` to determine, that text operations offsets and length will be counted by
/// UTF-16 chars of encoded string.
pub const Y_OFFSET_UTF16: u8 = 1;

/* pub types below are used by cbindgen for c header generation */

/// A Yrs document type. Documents are most important units of collaborative resources management.
/// All shared collections live within a scope of their corresponding documents. All updates are
/// generated on per document basis (rather than individual shared type). All operations on shared
/// collections happen via `YTransaction`, which lifetime is also bound to a document.
///
/// Document manages so called root types, which are top-level shared types definitions (as opposed
/// to recursively nested types).
pub type Doc = yrs::Doc;

/// A common shared data type. All Yrs instances can be refered to using this data type (use
/// `ytype_kind` function if a specific type needs to be determined). Branch pointers are passed
/// over type-specific functions like `ytext_insert`, `yarray_insert` or `ymap_insert` to perform
/// a specific shared type operations.
///
/// Using write methods of different shared types (eg. `ytext_insert` and `yarray_insert`) over
/// the same branch may result in undefined behavior.
pub type Branch = yrs::types::Branch;

/// Iterator structure used by shared array data type.
#[repr(transparent)]
pub struct ArrayIter(NativeArrayIter<&'static Transaction, Transaction>);

/// Iterator structure used by `yweak_iter` function call.
#[repr(transparent)]
pub struct WeakIter(NativeUnquote<'static, Transaction>);

/// Iterator structure used by shared map data type. Map iterators are unordered - there's no
/// specific order in which map entries will be returned during consecutive iterator calls.
#[repr(transparent)]
pub struct MapIter(NativeMapIter<'static, &'static Transaction, Transaction>);

/// Iterator structure used by XML nodes (elements and text) to iterate over node's attributes.
/// Attribute iterators are unordered - there's no specific order in which map entries will be
/// returned during consecutive iterator calls.
#[repr(transparent)]
pub struct Attributes(NativeAttributes<'static, &'static Transaction, Transaction>);

/// Iterator used to traverse over the complex nested tree structure of a XML node. XML node
/// iterator walks only over `YXmlElement` and `YXmlText` nodes. It does so in ordered manner (using
/// the order in which children are ordered within their parent nodes) and using **depth-first**
/// traverse.
#[repr(transparent)]
pub struct TreeWalker(NativeTreeWalker<'static, &'static Transaction, Transaction>);

/// Transaction is one of the core types in Yrs. All operations that need to touch or
/// modify a document's contents (a.k.a. block store), need to be executed in scope of a
/// transaction.
#[repr(transparent)]
pub struct Transaction(TransactionInner);

enum TransactionInner {
    ReadOnly(yrs::Transaction<'static>),
    ReadWrite(yrs::TransactionMut<'static>),
}

impl Transaction {
    fn read_only(txn: yrs::Transaction) -> Self {
        Transaction(TransactionInner::ReadOnly(unsafe {
            std::mem::transmute(txn)
        }))
    }

    fn read_write(txn: yrs::TransactionMut) -> Self {
        Transaction(TransactionInner::ReadWrite(unsafe {
            std::mem::transmute(txn)
        }))
    }

    fn is_writeable(&self) -> bool {
        match &self.0 {
            TransactionInner::ReadOnly(_) => false,
            TransactionInner::ReadWrite(_) => true,
        }
    }

    fn as_mut(&mut self) -> Option<&mut yrs::TransactionMut<'static>> {
        match &mut self.0 {
            TransactionInner::ReadOnly(_) => None,
            TransactionInner::ReadWrite(txn) => Some(txn),
        }
    }
}

impl ReadTxn for Transaction {
    fn store(&self) -> &Store {
        match &self.0 {
            TransactionInner::ReadOnly(txn) => txn.store(),
            TransactionInner::ReadWrite(txn) => txn.store(),
        }
    }
}

/// A structure representing single key-value entry of a map output (used by either
/// embedded JSON-like maps or YMaps).
#[repr(C)]
pub struct YMapEntry {
    /// Null-terminated string representing an entry's key component. Encoded as UTF-8.
    pub key: *const c_char,
    /// A `YOutput` value representing containing variadic content that can be stored withing map's
    /// entry.
    pub value: YOutput,
}

impl YMapEntry {
    fn new(key: &str, value: Value) -> Self {
        let value = YOutput::from(value);
        YMapEntry {
            key: CString::new(key).unwrap().into_raw(),
            value,
        }
    }
}

impl Drop for YMapEntry {
    fn drop(&mut self) {
        unsafe {
            drop(CString::from_raw(self.key as *mut c_char));
            //self.value.drop();
        }
    }
}

/// A structure representing single attribute of an either `YXmlElement` or `YXmlText` instance.
/// It consists of attribute name and string, both of which are null-terminated UTF-8 strings.
#[repr(C)]
pub struct YXmlAttr {
    pub name: *const c_char,
    pub value: *const c_char,
}

impl Drop for YXmlAttr {
    fn drop(&mut self) {
        unsafe {
            drop(CString::from_raw(self.name as *mut _));
            drop(CString::from_raw(self.value as *mut _));
        }
    }
}

/// Configuration object used by `YDoc`.
#[repr(C)]
pub struct YOptions {
    /// Globally unique 53-bit integer assigned to corresponding document replica as its identifier.
    ///
    /// If two clients share the same `id` and will perform any updates, it will result in
    /// unrecoverable document state corruption. The same thing may happen if the client restored
    /// document state from snapshot, that didn't contain all of that clients updates that were sent
    /// to other peers.
    pub id: u64,

    /// A NULL-able globally unique Uuid v4 compatible null-terminated string identifier
    /// of this document. If passed as NULL, a random Uuid will be generated instead.
    pub guid: *const c_char,

    /// A NULL-able, UTF-8 encoded, null-terminated string of a collection that this document
    /// belongs to. It's used only by providers.
    pub collection_id: *const c_char,

    /// Encoding used by text editing operations on this document. It's used to compute
    /// `YText`/`YXmlText` insertion offsets and text lengths. Either:
    ///
<<<<<<< HEAD
    /// - `Y_OFFSET_BYTES`
    /// - `Y_OFFSET_UTF16`
    /// - `Y_OFFSET_UTF32`
=======
    /// - `Y_ENCODING_BYTES`
    /// - `Y_ENCODING_UTF16`
>>>>>>> d448777d
    pub encoding: u8,

    /// Boolean flag used to determine if deleted blocks should be garbage collected or not
    /// during the transaction commits. Setting this value to 0 means GC will be performed.
    pub skip_gc: u8,

    /// Boolean flag used to determine if subdocument should be loaded automatically.
    /// If this is a subdocument, remote peers will load the document as well automatically.
    pub auto_load: u8,

    /// Boolean flag used to determine whether the document should be synced by the provider now.
    pub should_load: u8,
}

impl Into<Options> for YOptions {
    fn into(self) -> Options {
        let encoding = match self.encoding {
            Y_OFFSET_BYTES => OffsetKind::Bytes,
            Y_OFFSET_UTF16 => OffsetKind::Utf16,
            _ => panic!("Unrecognized YOptions.encoding type"),
        };
        let guid = if self.guid.is_null() {
            uuid_v4(&mut rand::thread_rng())
        } else {
            let c_str = unsafe { CStr::from_ptr(self.guid) };
            let str = c_str.to_str().unwrap();
            str.into()
        };
        let collection_id = if self.collection_id.is_null() {
            None
        } else {
            let c_str = unsafe { CStr::from_ptr(self.collection_id) };
            let str = c_str.to_str().unwrap().to_string();
            Some(str)
        };
        Options {
            client_id: self.id as ClientID,
            guid,
            collection_id,
            skip_gc: if self.skip_gc == 0 { false } else { true },
            auto_load: if self.auto_load == 0 { false } else { true },
            should_load: if self.should_load == 0 { false } else { true },
            offset_kind: encoding,
        }
    }
}

impl From<Options> for YOptions {
    fn from(o: Options) -> Self {
        YOptions {
            id: o.client_id,
            guid: CString::new(o.guid.as_ref()).unwrap().into_raw(),
            collection_id: if let Some(collection_id) = o.collection_id {
                CString::new(collection_id).unwrap().into_raw()
            } else {
                null_mut()
            },
            encoding: match o.offset_kind {
                OffsetKind::Bytes => Y_OFFSET_BYTES,
                OffsetKind::Utf16 => Y_OFFSET_UTF16,
            },
            skip_gc: if o.skip_gc { 1 } else { 0 },
            auto_load: if o.auto_load { 1 } else { 0 },
            should_load: if o.should_load { 1 } else { 0 },
        }
    }
}

/// Returns default ceonfiguration for `YOptions`.
#[no_mangle]
pub unsafe extern "C" fn yoptions() -> YOptions {
    Options::default().into()
}

/// Releases all memory-allocated resources bound to given document.
#[no_mangle]
pub unsafe extern "C" fn ydoc_destroy(value: *mut Doc) {
    if !value.is_null() {
        drop(Box::from_raw(value));
    }
}

/// Frees all memory-allocated resources bound to a given [YMapEntry].
#[no_mangle]
pub unsafe extern "C" fn ymap_entry_destroy(value: *mut YMapEntry) {
    if !value.is_null() {
        drop(Box::from_raw(value));
    }
}

/// Frees all memory-allocated resources bound to a given [YXmlAttr].
#[no_mangle]
pub unsafe extern "C" fn yxmlattr_destroy(attr: *mut YXmlAttr) {
    if !attr.is_null() {
        drop(Box::from_raw(attr));
    }
}

/// Frees all memory-allocated resources bound to a given UTF-8 null-terminated string returned from
/// Yrs document API. Yrs strings don't use libc malloc, so calling `free()` on them will fault.
#[no_mangle]
pub unsafe extern "C" fn ystring_destroy(str: *mut c_char) {
    if !str.is_null() {
        drop(CString::from_raw(str));
    }
}

/// Frees all memory-allocated resources bound to a given binary returned from Yrs document API.
/// Unlike strings binaries are not null-terminated and can contain null characters inside,
/// therefore a size of memory to be released must be explicitly provided.
/// Yrs binaries don't use libc malloc, so calling `free()` on them will fault.
#[no_mangle]
pub unsafe extern "C" fn ybinary_destroy(ptr: *mut c_char, len: u32) {
    if !ptr.is_null() {
        drop(Vec::from_raw_parts(ptr, len as usize, len as usize));
    }
}

/// Creates a new [Doc] instance with a randomized unique client identifier.
///
/// Use [ydoc_destroy] in order to release created [Doc] resources.
#[no_mangle]
pub extern "C" fn ydoc_new() -> *mut Doc {
    Box::into_raw(Box::new(Doc::new()))
}

/// Creates a shallow clone of a provided `doc` - it's realized by increasing the ref-count
/// value of the document. In result both input and output documents point to the same instance.
///
/// Documents created this way can be destroyed via [ydoc_destroy] - keep in mind, that the memory
/// will still be persisted until all strong references are dropped.
#[no_mangle]
pub unsafe extern "C" fn ydoc_clone(doc: *mut Doc) -> *mut Doc {
    let doc = doc.as_mut().unwrap();
    Box::into_raw(Box::new(doc.clone()))
}

/// Creates a new [Doc] instance with a specified `options`.
///
/// Use [ydoc_destroy] in order to release created [Doc] resources.
#[no_mangle]
pub extern "C" fn ydoc_new_with_options(options: YOptions) -> *mut Doc {
    Box::into_raw(Box::new(Doc::with_options(options.into())))
}

/// Returns a unique client identifier of this [Doc] instance.
#[no_mangle]
pub unsafe extern "C" fn ydoc_id(doc: *mut Doc) -> u64 {
    let doc = doc.as_ref().unwrap();
    doc.client_id()
}

/// Returns a unique document identifier of this [Doc] instance.
///
/// Generated string resources should be released using [ystring_destroy] function.
#[no_mangle]
pub unsafe extern "C" fn ydoc_guid(doc: *mut Doc) -> *mut c_char {
    let doc = doc.as_ref().unwrap();
    let uid = &doc.options().guid;
    CString::new(uid.as_ref()).unwrap().into_raw()
}

/// Returns a collection identifier of this [Doc] instance.
/// If none was defined, a `NULL` will be returned.
///
/// Generated string resources should be released using [ystring_destroy] function.
#[no_mangle]
pub unsafe extern "C" fn ydoc_collection_id(doc: *mut Doc) -> *mut c_char {
    let doc = doc.as_ref().unwrap();
    if let Some(cid) = doc.options().collection_id.as_ref() {
        CString::new(cid.as_str()).unwrap().into_raw()
    } else {
        null_mut()
    }
}

/// Returns status of should_load flag of this [Doc] instance, informing parent [Doc] if this
/// document instance requested a data load.
#[no_mangle]
pub unsafe extern "C" fn ydoc_should_load(doc: *mut Doc) -> u8 {
    let doc = doc.as_ref().unwrap();
    doc.options().should_load as u8
}

/// Returns status of auto_load flag of this [Doc] instance. Auto loaded sub-documents automatically
/// send a load request to their parent documents.
#[no_mangle]
pub unsafe extern "C" fn ydoc_auto_load(doc: *mut Doc) -> u8 {
    let doc = doc.as_ref().unwrap();
    doc.options().auto_load as u8
}

#[no_mangle]
pub unsafe extern "C" fn ydoc_observe_updates_v1(
    doc: *mut Doc,
    state: *mut c_void,
    cb: extern "C" fn(*mut c_void, u32, *const c_char),
) -> u32 {
    let doc = doc.as_ref().unwrap();
    let observer = doc
        .observe_update_v1(move |_, e| {
            let bytes = &e.update;
            let len = bytes.len() as u32;
            cb(state, len, bytes.as_ptr() as *const c_char)
        })
        .unwrap();
    let subscription_id: u32 = observer.into();
    subscription_id
}

#[no_mangle]
pub unsafe extern "C" fn ydoc_observe_updates_v2(
    doc: *mut Doc,
    state: *mut c_void,
    cb: extern "C" fn(*mut c_void, u32, *const c_char),
) -> u32 {
    let doc = doc.as_ref().unwrap();
    let observer = doc
        .observe_update_v2(move |_, e| {
            let bytes = &e.update;
            let len = bytes.len() as u32;
            cb(state, len, bytes.as_ptr() as *const c_char)
        })
        .unwrap();
    let subscription_id: u32 = observer.into();
    subscription_id
}

#[no_mangle]
pub unsafe extern "C" fn ydoc_unobserve_updates_v1(doc: *mut Doc, subscription_id: u32) {
    let doc = doc.as_ref().unwrap();
    doc.unobserve_update_v1(subscription_id as SubscriptionId);
}

#[no_mangle]
pub unsafe extern "C" fn ydoc_unobserve_updates_v2(doc: *mut Doc, subscription_id: u32) {
    let doc = doc.as_ref().unwrap();
    doc.unobserve_update_v2(subscription_id as SubscriptionId);
}

#[no_mangle]
pub unsafe extern "C" fn ydoc_observe_after_transaction(
    doc: *mut Doc,
    state: *mut c_void,
    cb: extern "C" fn(*mut c_void, *mut YAfterTransactionEvent),
) -> u32 {
    let doc = doc.as_ref().unwrap();
    let observer = doc
        .observe_transaction_cleanup(move |_, e| {
            let mut event = YAfterTransactionEvent::new(e);
            cb(state, (&mut event) as *mut _);
        })
        .unwrap();
    let subscription_id: u32 = observer.into();
    subscription_id
}

#[no_mangle]
pub unsafe extern "C" fn ydoc_unobserve_after_transaction(doc: *mut Doc, subscription_id: u32) {
    let doc = doc.as_ref().unwrap();
    doc.unobserve_transaction_cleanup(subscription_id as SubscriptionId);
}

#[no_mangle]
pub unsafe extern "C" fn ydoc_observe_subdocs(
    doc: *mut Doc,
    state: *mut c_void,
    cb: extern "C" fn(*mut c_void, *mut YSubdocsEvent),
) -> u32 {
    let doc = doc.as_mut().unwrap();
    let observer = doc
        .observe_subdocs(move |_, e| {
            let mut event = YSubdocsEvent::new(e);
            cb(state, (&mut event) as *mut _);
        })
        .unwrap();
    let subscription_id: u32 = observer.into();
    subscription_id
}

#[no_mangle]
pub unsafe extern "C" fn ydoc_unobserve_subdocs(doc: *mut Doc, subscription_id: u32) {
    let doc = doc.as_ref().unwrap();
    doc.unobserve_subdocs(subscription_id as SubscriptionId);
}

#[no_mangle]
pub unsafe extern "C" fn ydoc_observe_clear(
    doc: *mut Doc,
    state: *mut c_void,
    cb: extern "C" fn(*mut c_void, *mut Doc),
) -> u32 {
    let doc = doc.as_mut().unwrap();
    let observer = doc
        .observe_destroy(move |_, e| cb(state, e as *const Doc as *mut _))
        .unwrap();
    let subscription_id: u32 = observer.into();
    subscription_id
}

#[no_mangle]
pub unsafe extern "C" fn ydoc_unobserve_clear(doc: *mut Doc, subscription_id: u32) {
    let doc = doc.as_ref().unwrap();
    doc.unobserve_destroy(subscription_id as SubscriptionId);
}

/// Manually send a load request to a parent document of this subdoc.
#[no_mangle]
pub unsafe extern "C" fn ydoc_load(doc: *mut Doc, parent_txn: *mut Transaction) {
    let doc = doc.as_ref().unwrap();
    let txn = parent_txn.as_mut().unwrap();
    if let Some(txn) = txn.as_mut() {
        doc.load(txn)
    } else {
        panic!("ydoc_load: passed read-only parent transaction, where read-write one was expected")
    }
}

/// Destroys current document, sending a 'destroy' event and clearing up all the event callbacks
/// registered.
#[no_mangle]
pub unsafe extern "C" fn ydoc_clear(doc: *mut Doc, parent_txn: *mut Transaction) {
    let doc = doc.as_mut().unwrap();
    let txn = parent_txn.as_mut().unwrap();
    if let Some(txn) = txn.as_mut() {
        doc.destroy(txn)
    } else {
        panic!("ydoc_clear: passed read-only parent transaction, where read-write one was expected")
    }
}

/// Starts a new read-only transaction on a given document. All other operations happen in context
/// of a transaction. Yrs transactions do not follow ACID rules. Once a set of operations is
/// complete, a transaction can be finished using `ytransaction_commit` function.
///
/// Returns `NULL` if read-only transaction couldn't be created, i.e. when another read-write
/// transaction is already opened.
#[no_mangle]
pub unsafe extern "C" fn ydoc_read_transaction(doc: *mut Doc) -> *mut Transaction {
    assert!(!doc.is_null());

    let doc = doc.as_mut().unwrap();
    if let Ok(txn) = doc.try_transact() {
        Box::into_raw(Box::new(Transaction::read_only(txn)))
    } else {
        null_mut()
    }
}

/// Starts a new read-write transaction on a given document. All other operations happen in context
/// of a transaction. Yrs transactions do not follow ACID rules. Once a set of operations is
/// complete, a transaction can be finished using `ytransaction_commit` function.
///
/// `origin_len` and `origin` are optional parameters to specify a byte sequence used to mark
/// the origin of this transaction (eg. you may decide to give different origins for transaction
/// applying remote updates). These can be used by event handlers or `YUndoManager` to perform
/// specific actions. If origin should not be set, call `ydoc_write_transaction(doc, 0, NULL)`.
///
/// Returns `NULL` if read-write transaction couldn't be created, i.e. when another transaction is
/// already opened.
#[no_mangle]
pub unsafe extern "C" fn ydoc_write_transaction(
    doc: *mut Doc,
    origin_len: u32,
    origin: *const c_char,
) -> *mut Transaction {
    assert!(!doc.is_null());

    let doc = doc.as_mut().unwrap();
    if origin_len == 0 {
        if let Ok(txn) = doc.try_transact_mut() {
            Box::into_raw(Box::new(Transaction::read_write(txn)))
        } else {
            null_mut()
        }
    } else {
        let origin = std::slice::from_raw_parts(origin as *const u8, origin_len as usize);
        if let Ok(txn) = doc.try_transact_mut_with(origin) {
            Box::into_raw(Box::new(Transaction::read_write(txn)))
        } else {
            null_mut()
        }
    }
}

/// Starts a new read-write transaction on a given branches document. All other operations happen in
/// context of a transaction. Yrs transactions do not follow ACID rules. Once a set of operations is
/// complete, a transaction can be finished using `ytransaction_commit` function.
///
/// Returns `NULL` if read-write transaction couldn't be created, i.e. when another transaction is
/// already opened.
#[no_mangle]
pub unsafe extern "C" fn ybranch_write_transaction(branch: *mut Branch) -> *mut Transaction {
    assert!(!branch.is_null());

    let branch = branch.as_mut().unwrap();
    if let Ok(txn) = branch.try_transact_mut() {
        Box::into_raw(Box::new(Transaction::read_write(txn)))
    } else {
        null_mut()
    }
}

/// Starts a new read-only transaction on a given branches document. All other operations happen in
/// context of a transaction. Yrs transactions do not follow ACID rules. Once a set of operations is
/// complete, a transaction can be finished using `ytransaction_commit` function.
///
/// Returns `NULL` if read-only transaction couldn't be created, i.e. when another read-write
/// transaction is already opened.
#[no_mangle]
pub unsafe extern "C" fn ybranch_read_transaction(branch: *mut Branch) -> *mut Transaction {
    assert!(!branch.is_null());

    let doc = branch.as_mut().unwrap();
    if let Ok(txn) = doc.try_transact() {
        Box::into_raw(Box::new(Transaction::read_only(txn)))
    } else {
        null_mut()
    }
}

/// Check if current branch is still alive (returns `Y_TRUE`, otherwise `Y_FALSE`).
/// If it was deleted, this branch pointer is no longer a valid pointer and cannot be used to
/// execute any functions using it.
#[no_mangle]
pub unsafe extern "C" fn ytransaction_alive(txn: *const Transaction, branch: *mut Branch) -> u8 {
    if branch.is_null() {
        Y_FALSE
    } else {
        let txn = txn.as_ref().unwrap();
        let branch = branch.as_ref().unwrap();
        if txn.store().is_alive(&BranchPtr::from(branch)) {
            Y_TRUE
        } else {
            Y_FALSE
        }
    }
}

/// Returns a list of subdocs existing within current document.
#[no_mangle]
pub unsafe extern "C" fn ytransaction_subdocs(
    txn: *mut Transaction,
    len: *mut u32,
) -> *mut *mut Doc {
    let txn = txn.as_ref().unwrap();
    let subdocs: Vec<_> = txn
        .subdocs()
        .map(|doc| doc as *const Doc as *mut Doc)
        .collect();
    let out = subdocs.into_boxed_slice();
    *len = out.len() as u32;
    Box::into_raw(out) as *mut _
}

/// Commit and dispose provided read-write transaction. This operation releases allocated resources,
/// triggers update events and performs a storage compression over all operations executed in scope
/// of a current transaction.
#[no_mangle]
pub unsafe extern "C" fn ytransaction_commit(txn: *mut Transaction) {
    assert!(!txn.is_null());
    drop(Box::from_raw(txn)); // transaction is auto-committed when dropped
}

/// Returns `1` if current transaction is of read-write type.
/// Returns `0` if transaction is read-only.
#[no_mangle]
pub unsafe extern "C" fn ytransaction_writeable(txn: *mut Transaction) -> u8 {
    assert!(!txn.is_null());
    if txn.as_ref().unwrap().is_writeable() {
        1
    } else {
        0
    }
}

/// Gets a reference to shared data type instance at the document root-level,
/// identified by its `name`, which must be a null-terminated UTF-8 compatible string.
///
/// Returns `NULL` if no such structure was defined in the document before.
// TODO [LSViana] Rename this to `ytransaction_get_ytype()` (or similar) to match the signature.
#[no_mangle]
pub unsafe extern "C" fn ytype_get(txn: *mut Transaction, name: *const c_char) -> *mut Branch {
    assert!(!txn.is_null());
    assert!(!name.is_null());

    let name = CStr::from_ptr(name).to_str().unwrap();
    //NOTE: we're retrieving this as a text, but ultimatelly it doesn't matter as we don't define
    // nor redefine the underlying branch type
    if let Some(txt) = txn.as_mut().unwrap().get_text(name) {
        txt.into_raw_branch()
    } else {
        null_mut()
    }
}

/// Gets or creates a new shared `YText` data type instance as a root-level type of a given document.
/// This structure can later be accessed using its `name`, which must be a null-terminated UTF-8
/// compatible string.
#[no_mangle]
pub unsafe extern "C" fn ytext(doc: *mut Doc, name: *const c_char) -> *mut Branch {
    assert!(!doc.is_null());
    assert!(!name.is_null());

    let name = CStr::from_ptr(name).to_str().unwrap();
    let txt = doc.as_mut().unwrap().get_or_insert_text(name);
    txt.into_raw_branch()
}

/// Gets or creates a new shared `YArray` data type instance as a root-level type of a given document.
/// This structure can later be accessed using its `name`, which must be a null-terminated UTF-8
/// compatible string.
///
/// Use [yarray_destroy] in order to release pointer returned that way - keep in mind that this will
/// not remove `YArray` instance from the document itself (once created it'll last for the entire
/// lifecycle of a document).
#[no_mangle]
pub unsafe extern "C" fn yarray(doc: *mut Doc, name: *const c_char) -> *mut Branch {
    assert!(!doc.is_null());
    assert!(!name.is_null());

    let name = CStr::from_ptr(name).to_str().unwrap();
    doc.as_mut()
        .unwrap()
        .get_or_insert_array(name)
        .into_raw_branch()
}

/// Gets or creates a new shared `YMap` data type instance as a root-level type of a given document.
/// This structure can later be accessed using its `name`, which must be a null-terminated UTF-8
/// compatible string.
///
/// Use [ymap_destroy] in order to release pointer returned that way - keep in mind that this will
/// not remove `YMap` instance from the document itself (once created it'll last for the entire
/// lifecycle of a document).
#[no_mangle]
pub unsafe extern "C" fn ymap(doc: *mut Doc, name: *const c_char) -> *mut Branch {
    assert!(!doc.is_null());
    assert!(!name.is_null());

    let name = CStr::from_ptr(name).to_str().unwrap();
    doc.as_mut()
        .unwrap()
        .get_or_insert_map(name)
        .into_raw_branch()
}

/// Gets or creates a new shared `YXmlElement` data type instance as a root-level type of a given
/// document. This structure can later be accessed using its `name`, which must be a null-terminated
/// UTF-8 compatible string.
#[no_mangle]
pub unsafe extern "C" fn yxmlelem(doc: *mut Doc, name: *const c_char) -> *mut Branch {
    assert!(!doc.is_null());
    assert!(!name.is_null());

    let name = CStr::from_ptr(name).to_str().unwrap();
    doc.as_mut()
        .unwrap()
        .get_or_insert_xml_element(name)
        .into_raw_branch()
}

/// Gets or creates a new shared `YXmlElement` data type instance as a root-level type of a given
/// document. This structure can later be accessed using its `name`, which must be a null-terminated
/// UTF-8 compatible string.
#[no_mangle]
pub unsafe extern "C" fn yxmlfragment(doc: *mut Doc, name: *const c_char) -> *mut Branch {
    assert!(!doc.is_null());
    assert!(!name.is_null());

    let name = CStr::from_ptr(name).to_str().unwrap();
    doc.as_mut()
        .unwrap()
        .get_or_insert_xml_fragment(name)
        .into_raw_branch()
}

/// Gets or creates a new shared `YXmlText` data type instance as a root-level type of a given
/// document. This structure can later be accessed using its `name`, which must be a null-terminated
/// UTF-8 compatible string.
#[no_mangle]
pub unsafe extern "C" fn yxmltext(doc: *mut Doc, name: *const c_char) -> *mut Branch {
    assert!(!doc.is_null());
    assert!(!name.is_null());

    let name = CStr::from_ptr(name).to_str().unwrap();
    doc.as_mut()
        .unwrap()
        .get_or_insert_xml_text(name)
        .into_raw_branch()
}

/// Returns a state vector of a current transaction's document, serialized using lib0 version 1
/// encoding. Payload created by this function can then be send over the network to a remote peer,
/// where it can be used as a parameter of [ytransaction_state_diff_v1] in order to produce a delta
/// update payload, that can be send back and applied locally in order to efficiently propagate
/// updates from one peer to another.
///
/// The length of a generated binary will be passed within a `len` out parameter.
///
/// Once no longer needed, a returned binary can be disposed using [ybinary_destroy] function.
#[no_mangle]
pub unsafe extern "C" fn ytransaction_state_vector_v1(
    txn: *const Transaction,
    len: *mut u32,
) -> *mut c_char {
    assert!(!txn.is_null());

    let txn = txn.as_ref().unwrap();
    let state_vector = txn.state_vector();
    let binary = state_vector.encode_v1().into_boxed_slice();

    *len = binary.len() as u32;
    Box::into_raw(binary) as *mut c_char
}

/// Returns a delta difference between current state of a transaction's document and a state vector
/// `sv` encoded as a binary payload using lib0 version 1 encoding (which could be generated using
/// [ytransaction_state_vector_v1]). Such delta can be send back to the state vector's sender in
/// order to propagate and apply (using [ytransaction_apply]) all updates known to a current
/// document, which remote peer was not aware of.
///
/// If passed `sv` pointer is null, the generated diff will be a snapshot containing entire state of
/// the document.
///
/// A length of an encoded state vector payload must be passed as `sv_len` parameter.
///
/// A length of generated delta diff binary will be passed within a `len` out parameter.
///
/// Once no longer needed, a returned binary can be disposed using [ybinary_destroy] function.
#[no_mangle]
pub unsafe extern "C" fn ytransaction_state_diff_v1(
    txn: *const Transaction,
    sv: *const c_char,
    sv_len: u32,
    len: *mut u32,
) -> *mut c_char {
    assert!(!txn.is_null());

    let txn = txn.as_ref().unwrap();
    let sv = {
        if sv.is_null() {
            StateVector::default()
        } else {
            let sv_slice = std::slice::from_raw_parts(sv as *const u8, sv_len as usize);
            if let Ok(sv) = StateVector::decode_v1(sv_slice) {
                sv
            } else {
                return null_mut();
            }
        }
    };

    let mut encoder = EncoderV1::new();
    txn.encode_diff(&sv, &mut encoder);
    let binary = encoder.to_vec().into_boxed_slice();
    *len = binary.len() as u32;
    Box::into_raw(binary) as *mut c_char
}

/// Returns a delta difference between current state of a transaction's document and a state vector
/// `sv` encoded as a binary payload using lib0 version 1 encoding (which could be generated using
/// [ytransaction_state_vector_v1]). Such delta can be send back to the state vector's sender in
/// order to propagate and apply (using [ytransaction_apply_v2]) all updates known to a current
/// document, which remote peer was not aware of.
///
/// If passed `sv` pointer is null, the generated diff will be a snapshot containing entire state of
/// the document.
///
/// A length of an encoded state vector payload must be passed as `sv_len` parameter.
///
/// A length of generated delta diff binary will be passed within a `len` out parameter.
///
/// Once no longer needed, a returned binary can be disposed using [ybinary_destroy] function.
#[no_mangle]
pub unsafe extern "C" fn ytransaction_state_diff_v2(
    txn: *const Transaction,
    sv: *const c_char,
    sv_len: u32,
    len: *mut u32,
) -> *mut c_char {
    assert!(!txn.is_null());

    let txn = txn.as_ref().unwrap();
    let sv = {
        if sv.is_null() {
            StateVector::default()
        } else {
            let sv_slice = std::slice::from_raw_parts(sv as *const u8, sv_len as usize);
            if let Ok(sv) = StateVector::decode_v1(sv_slice) {
                sv
            } else {
                return null_mut();
            }
        }
    };

    let mut encoder = EncoderV2::new();
    txn.encode_diff(&sv, &mut encoder);
    let binary = encoder.to_vec().into_boxed_slice();
    *len = binary.len() as u32;
    Box::into_raw(binary) as *mut c_char
}

/// Returns a snapshot descriptor of a current state of the document. This snapshot information
/// can be then used to encode document data at a particular point in time
/// (see: `ytransaction_encode_state_from_snapshot`).
#[no_mangle]
pub unsafe extern "C" fn ytransaction_snapshot(
    txn: *const Transaction,
    len: *mut u32,
) -> *mut c_char {
    assert!(!txn.is_null());
    let txn = txn.as_ref().unwrap();
    let binary = txn.snapshot().encode_v1().into_boxed_slice();

    *len = binary.len() as u32;
    Box::into_raw(binary) as *mut c_char
}

/// Encodes a state of the document at a point in time specified by the provided `snapshot`
/// (generated by: `ytransaction_snapshot`). This is useful to generate a past view of the document.
///
/// The returned update is binary compatible with Yrs update lib0 v1 encoding, and can be processed
/// with functions dedicated to work on it, like `ytransaction_apply`.
///
/// This function requires document with a GC option flag turned off (otherwise "time travel" would
/// not be a safe operation). If this is not a case, the NULL pointer will be returned.
#[no_mangle]
pub unsafe extern "C" fn ytransaction_encode_state_from_snapshot_v1(
    txn: *const Transaction,
    snapshot: *const c_char,
    snapshot_len: u32,
    len: *mut u32,
) -> *mut c_char {
    assert!(!txn.is_null());
    let txn = txn.as_ref().unwrap();
    let snapshot = {
        let len = snapshot_len as usize;
        let data = std::slice::from_raw_parts(snapshot as *mut u8, len);
        Snapshot::decode_v1(&data).unwrap()
    };
    let mut encoder = EncoderV1::new();
    match txn.encode_state_from_snapshot(&snapshot, &mut encoder) {
        Err(_) => null_mut(),
        Ok(_) => {
            let binary = encoder.to_vec().into_boxed_slice();
            *len = binary.len() as u32;
            Box::into_raw(binary) as *mut c_char
        }
    }
}

/// Encodes a state of the document at a point in time specified by the provided `snapshot`
/// (generated by: `ytransaction_snapshot`). This is useful to generate a past view of the document.
///
/// The returned update is binary compatible with Yrs update lib0 v2 encoding, and can be processed
/// with functions dedicated to work on it, like `ytransaction_apply_v2`.
///
/// This function requires document with a GC option flag turned off (otherwise "time travel" would
/// not be a safe operation). If this is not a case, the NULL pointer will be returned.
#[no_mangle]
pub unsafe extern "C" fn ytransaction_encode_state_from_snapshot_v2(
    txn: *const Transaction,
    snapshot: *const c_char,
    snapshot_len: u32,
    len: *mut u32,
) -> *mut c_char {
    assert!(!txn.is_null());
    let txn = txn.as_ref().unwrap();
    let snapshot = {
        let len = snapshot_len as usize;
        let data = std::slice::from_raw_parts(snapshot as *mut u8, len);
        Snapshot::decode_v1(&data).unwrap()
    };
    let mut encoder = EncoderV2::new();
    match txn.encode_state_from_snapshot(&snapshot, &mut encoder) {
        Err(_) => null_mut(),
        Ok(_) => {
            let binary = encoder.to_vec().into_boxed_slice();
            *len = binary.len() as u32;
            Box::into_raw(binary) as *mut c_char
        }
    }
}

/// Returns a null-terminated UTF-8 encoded string representation of an `update` binary payload,
/// encoded using lib0 v1 encoding.
/// Returns null if update couldn't be parsed into a lib0 v1 formatting.
#[no_mangle]
pub unsafe extern "C" fn yupdate_debug_v1(update: *const c_char, update_len: u32) -> *mut c_char {
    assert!(!update.is_null());

    let data = std::slice::from_raw_parts(update as *const u8, update_len as usize);
    if let Ok(u) = Update::decode_v1(data) {
        let str = format!("{:#?}", u);
        CString::new(str).unwrap().into_raw()
    } else {
        null_mut()
    }
}

/// Returns a null-terminated UTF-8 encoded string representation of an `update` binary payload,
/// encoded using lib0 v2 encoding.
/// Returns null if update couldn't be parsed into a lib0 v2 formatting.
#[no_mangle]
pub unsafe extern "C" fn yupdate_debug_v2(update: *const c_char, update_len: u32) -> *mut c_char {
    assert!(!update.is_null());

    let data = std::slice::from_raw_parts(update as *const u8, update_len as usize);
    if let Ok(u) = Update::decode_v2(data) {
        let str = format!("{:#?}", u);
        CString::new(str).unwrap().into_raw()
    } else {
        null_mut()
    }
}

/// Applies an diff update (generated by `ytransaction_state_diff_v1`) to a local transaction's
/// document.
///
/// A length of generated `diff` binary must be passed within a `diff_len` out parameter.
///
/// Returns an error code in case if transaction succeeded failed:
/// - **0**: success
/// - `ERR_CODE_IO` (**1**): couldn't read data from input stream.
/// - `ERR_CODE_VAR_INT` (**2**): decoded variable integer outside of the expected integer size bounds.
/// - `ERR_CODE_EOS` (**3**): end of stream found when more data was expected.
/// - `ERR_CODE_UNEXPECTED_VALUE` (**4**): decoded enum tag value was not among known cases.
/// - `ERR_CODE_INVALID_JSON` (**5**): failure when trying to decode JSON content.
/// - `ERR_CODE_OTHER` (**6**): other error type than the one specified.
#[no_mangle]
pub unsafe extern "C" fn ytransaction_apply(
    txn: *mut Transaction,
    diff: *const c_char,
    diff_len: u32,
) -> u8 {
    assert!(!txn.is_null());
    assert!(!diff.is_null());

    let update = std::slice::from_raw_parts(diff as *const u8, diff_len as usize);
    let mut decoder = DecoderV1::from(update);
    match Update::decode(&mut decoder) {
        Ok(update) => {
            let txn = txn.as_mut().unwrap();
            let txn = txn
                .as_mut()
                .expect("provided transaction was not writeable");
            txn.apply_update(update);
            0
        }
        Err(e) => err_code(e),
    }
}

/// Applies an diff update (generated by [ytransaction_state_diff_v2]) to a local transaction's
/// document.
///
/// A length of generated `diff` binary must be passed within a `diff_len` out parameter.
///
/// Returns an error code in case if transaction succeeded failed:
/// - **0**: success
/// - `ERR_CODE_IO` (**1**): couldn't read data from input stream.
/// - `ERR_CODE_VAR_INT` (**2**): decoded variable integer outside of the expected integer size bounds.
/// - `ERR_CODE_EOS` (**3**): end of stream found when more data was expected.
/// - `ERR_CODE_UNEXPECTED_VALUE` (**4**): decoded enum tag value was not among known cases.
/// - `ERR_CODE_INVALID_JSON` (**5**): failure when trying to decode JSON content.
/// - `ERR_CODE_OTHER` (**6**): other error type than the one specified.
#[no_mangle]
pub unsafe extern "C" fn ytransaction_apply_v2(
    txn: *mut Transaction,
    diff: *const c_char,
    diff_len: u32,
) -> u8 {
    assert!(!txn.is_null());
    assert!(!diff.is_null());

    let mut update = std::slice::from_raw_parts(diff as *const u8, diff_len as usize);
    match Update::decode_v2(&mut update) {
        Ok(update) => {
            let txn = txn.as_mut().unwrap();
            let txn = txn
                .as_mut()
                .expect("provided transaction was not writeable");
            txn.apply_update(update);
            0
        }
        Err(e) => err_code(e),
    }
}

/// Error code: couldn't read data from input stream.
pub const ERR_CODE_IO: u8 = 1;

/// Error code: decoded variable integer outside of the expected integer size bounds.
pub const ERR_CODE_VAR_INT: u8 = 2;

/// Error code: end of stream found when more data was expected.
pub const ERR_CODE_EOS: u8 = 3;

/// Error code: decoded enum tag value was not among known cases.
pub const ERR_CODE_UNEXPECTED_VALUE: u8 = 4;

/// Error code: failure when trying to decode JSON content.
pub const ERR_CODE_INVALID_JSON: u8 = 5;

/// Error code: other error type than the one specified.
pub const ERR_CODE_OTHER: u8 = 6;

fn err_code(e: Error) -> u8 {
    match e {
        Error::VarIntSizeExceeded(_) => ERR_CODE_VAR_INT,
        Error::EndOfBuffer(_) => ERR_CODE_EOS,
        Error::UnexpectedValue => ERR_CODE_UNEXPECTED_VALUE,
        Error::InvalidJSON(_) => ERR_CODE_INVALID_JSON,
    }
}

/// Returns the length of the `YText` string content in bytes (without the null terminator character)
#[no_mangle]
pub unsafe extern "C" fn ytext_len(txt: *const Branch, txn: *const Transaction) -> u32 {
    assert!(!txt.is_null());
    let txn = txn.as_ref().unwrap();
    let txt = TextRef::from_raw_branch(txt);
    txt.len(txn)
}

/// Returns a null-terminated UTF-8 encoded string content of a current `YText` shared data type.
///
/// Generated string resources should be released using [ystring_destroy] function.
#[no_mangle]
pub unsafe extern "C" fn ytext_string(txt: *const Branch, txn: *const Transaction) -> *mut c_char {
    assert!(!txt.is_null());

    let txn = txn.as_ref().unwrap();
    let txt = TextRef::from_raw_branch(txt);
    let str = txt.get_string(txn);
    CString::new(str).unwrap().into_raw()
}

/// Inserts a null-terminated UTF-8 encoded string a given `index`. `index` value must be between
/// 0 and a length of a `YText` (inclusive, accordingly to [ytext_len] return value), otherwise this
/// function will panic.
///
/// A `str` parameter must be a null-terminated UTF-8 encoded string. This function doesn't take
/// ownership over a passed value - it will be copied and therefore a string parameter must be
/// released by the caller.
///
/// A nullable pointer with defined `attrs` will be used to wrap provided text with
/// a formatting blocks. `attrs` must be a map-like type.
#[no_mangle]
pub unsafe extern "C" fn ytext_insert(
    txt: *const Branch,
    txn: *mut Transaction,
    index: u32,
    value: *const c_char,
    attrs: *const YInput,
) {
    assert!(!txt.is_null());
    assert!(!txn.is_null());
    assert!(!value.is_null());

    let chunk = CStr::from_ptr(value).to_str().unwrap();
    let txn = txn.as_mut().unwrap();
    let txn = txn
        .as_mut()
        .expect("provided transaction was not writeable");
    let txt = TextRef::from_raw_branch(txt);
    let index = index as u32;
    if attrs.is_null() {
        txt.insert(txn, index, chunk)
    } else {
        if let Some(attrs) = map_attrs(attrs.read().into()) {
            txt.insert_with_attributes(txn, index, chunk, attrs)
        } else {
            panic!("ytext_insert: passed attributes are not of map type")
        }
    }
}

/// Wraps an existing piece of text within a range described by `index`-`len` parameters with
/// formatting blocks containing provided `attrs` metadata. `attrs` must be a map-like type.
#[no_mangle]
pub unsafe extern "C" fn ytext_format(
    txt: *const Branch,
    txn: *mut Transaction,
    index: u32,
    len: u32,
    attrs: *const YInput,
) {
    assert!(!txt.is_null());
    assert!(!txn.is_null());
    assert!(!attrs.is_null());

    if let Some(attrs) = map_attrs(attrs.read().into()) {
        let txt = TextRef::from_raw_branch(txt);
        let txn = txn.as_mut().unwrap();
        let txn = txn
            .as_mut()
            .expect("provided transaction was not writeable");
        let index = index as u32;
        let len = len as u32;
        txt.format(txn, index, len, attrs);
    } else {
        panic!("ytext_format: passed attributes are not of map type")
    }
}

/// Inserts an embed content given `index`. `index` value must be between 0 and a length of a
/// `YText` (inclusive, accordingly to [ytext_len] return value), otherwise this
/// function will panic.
///
/// A `str` parameter must be a null-terminated UTF-8 encoded string. This function doesn't take
/// ownership over a passed value - it will be copied and therefore a string parameter must be
/// released by the caller.
///
/// A nullable pointer with defined `attrs` will be used to wrap provided text with
/// a formatting blocks. `attrs` must be a map-like type.
#[no_mangle]
pub unsafe extern "C" fn ytext_insert_embed(
    txt: *const Branch,
    txn: *mut Transaction,
    index: u32,
    content: *const YInput,
    attrs: *const YInput,
) {
    assert!(!txt.is_null());
    assert!(!txn.is_null());
    assert!(!content.is_null());

    let txn = txn.as_mut().unwrap();
    let txn = txn
        .as_mut()
        .expect("provided transaction was not writeable");
    let txt = TextRef::from_raw_branch(txt);
    let index = index as u32;
    let content: Any = content.read().into();
    if attrs.is_null() {
        txt.insert_embed(txn, index, content);
    } else {
        if let Some(attrs) = map_attrs(attrs.read().into()) {
            txt.insert_embed_with_attributes(txn, index, content, attrs);
        } else {
            panic!("ytext_insert_embed: passed attributes are not of map type")
        }
    }
}

fn map_attrs(attrs: Any) -> Option<Attrs> {
    if let Any::Map(attrs) = attrs {
        let attrs = attrs
            .iter()
            .map(|(k, v)| (k.as_str().into(), v.clone()))
            .collect();
        Some(attrs)
    } else {
        None
    }
}

/// Removes a range of characters, starting a a given `index`. This range must fit within the bounds
/// of a current `YText`, otherwise this function call will fail.
///
/// An `index` value must be between 0 and the length of a `YText` (exclusive, accordingly to
/// [ytext_len] return value).
///
/// A `length` must be lower or equal number of characters (counted as UTF chars depending on the
/// encoding configured by `YDoc`) from `index` position to the end of of the string.
#[no_mangle]
pub unsafe extern "C" fn ytext_remove_range(
    txt: *const Branch,
    txn: *mut Transaction,
    index: u32,
    length: u32,
) {
    assert!(!txt.is_null());
    assert!(!txn.is_null());

    let txn = txn.as_mut().unwrap();
    let txn = txn
        .as_mut()
        .expect("provided transaction was not writeable");
    let txt = TextRef::from_raw_branch(txt);
    txt.remove_range(txn, index as u32, length as u32)
}

/// Returns a number of elements stored within current instance of `YArray`.
#[no_mangle]
pub unsafe extern "C" fn yarray_len(array: *const Branch) -> u32 {
    assert!(!array.is_null());

    let array = array.as_ref().unwrap();
    array.len() as u32
}

/// Returns a pointer to a `YOutput` value stored at a given `index` of a current `YArray`.
/// If `index` is outside of the bounds of an array, a null pointer will be returned.
///
/// A value returned should be eventually released using [youtput_destroy] function.
#[no_mangle]
pub unsafe extern "C" fn yarray_get(
    array: *const Branch,
    txn: *const Transaction,
    index: u32,
) -> *mut YOutput {
    assert!(!array.is_null());

    let array = ArrayRef::from_raw_branch(array);
    let txn = txn.as_ref().unwrap();

    if let Some(val) = array.get(txn, index as u32) {
        Box::into_raw(Box::new(YOutput::from(val)))
    } else {
        std::ptr::null_mut()
    }
}

/// Inserts a range of `items` into current `YArray`, starting at given `index`. An `items_len`
/// parameter is used to determine the size of `items` array - it can also be used to insert
/// a single element given its pointer.
///
/// An `index` value must be between 0 and (inclusive) length of a current array (use [yarray_len]
/// to determine its length), otherwise it will panic at runtime.
///
/// `YArray` doesn't take ownership over the inserted `items` data - their contents are being copied
/// into array structure - therefore caller is responsible for freeing all memory associated with
/// input params.
#[no_mangle]
pub unsafe extern "C" fn yarray_insert_range(
    array: *const Branch,
    txn: *mut Transaction,
    index: u32,
    items: *const YInput,
    items_len: u32,
) {
    assert!(!array.is_null());
    assert!(!txn.is_null());
    assert!(!items.is_null());

    let array = ArrayRef::from_raw_branch(array);
    let txn = txn.as_mut().unwrap();
    let txn = txn
        .as_mut()
        .expect("provided transaction was not writeable");

    let ptr = items;
    let mut i = 0;
    let mut j = index as u32;
    let len = items_len as isize;
    while i < len {
        let mut vec: Vec<Any> = Vec::default();

        // try read as many values a JSON-like primitives and insert them at once
        while i < len {
            let val = ptr.offset(i).read();
            if val.tag <= 0 {
                let any = val.into();
                vec.push(any);
            } else {
                break;
            }
            i += 1;
        }

        if !vec.is_empty() {
            let len = vec.len() as u32;
            array.insert_range(txn, j, vec);
            j += len;
        } else {
            let val = ptr.offset(i).read();
            array.insert(txn, j, val);
            i += 1;
            j += 1;
        }
    }
}

/// Removes a `len` of consecutive range of elements from current `array` instance, starting at
/// a given `index`. Range determined by `index` and `len` must fit into boundaries of an array,
/// otherwise it will panic at runtime.
#[no_mangle]
pub unsafe extern "C" fn yarray_remove_range(
    array: *const Branch,
    txn: *mut Transaction,
    index: u32,
    len: u32,
) {
    assert!(!array.is_null());
    assert!(!txn.is_null());

    let array = ArrayRef::from_raw_branch(array);
    let txn = txn.as_mut().unwrap();
    let txn = txn
        .as_mut()
        .expect("provided transaction was not writeable");

    array.remove_range(txn, index as u32, len as u32)
}

#[no_mangle]
pub unsafe extern "C" fn yarray_move(
    array: *const Branch,
    txn: *mut Transaction,
    source: u32,
    target: u32,
) {
    assert!(!array.is_null());
    assert!(!txn.is_null());

    let array = ArrayRef::from_raw_branch(array);
    let txn = txn.as_mut().unwrap();
    let txn = txn
        .as_mut()
        .expect("provided transaction was not writeable");

    array.move_to(txn, source as u32, target as u32)
}

/// Returns an iterator, which can be used to traverse over all elements of an `array` (`array`'s
/// length can be determined using [yarray_len] function).
///
/// Use [yarray_iter_next] function in order to retrieve a consecutive array elements.
/// Use [yarray_iter_destroy] function in order to close the iterator and release its resources.
#[no_mangle]
pub unsafe extern "C" fn yarray_iter(
    array: *const Branch,
    txn: *mut Transaction,
) -> *mut ArrayIter {
    assert!(!array.is_null());
    assert!(!txn.is_null());

    let txn = txn.as_ref().unwrap();
    let array = &ArrayRef::from_raw_branch(array) as *const ArrayRef;
    Box::into_raw(Box::new(ArrayIter(array.as_ref().unwrap().iter(txn))))
}

/// Releases all of an `YArray` iterator resources created by calling [yarray_iter].
#[no_mangle]
pub unsafe extern "C" fn yarray_iter_destroy(iter: *mut ArrayIter) {
    if !iter.is_null() {
        drop(Box::from_raw(iter))
    }
}

/// Moves current `YArray` iterator over to a next element, returning a pointer to it. If an iterator
/// comes to an end of an array, a null pointer will be returned.
///
/// Returned values should be eventually released using [youtput_destroy] function.
#[no_mangle]
pub unsafe extern "C" fn yarray_iter_next(iterator: *mut ArrayIter) -> *mut YOutput {
    assert!(!iterator.is_null());

    let iter = iterator.as_mut().unwrap();
    if let Some(v) = iter.0.next() {
        let out = YOutput::from(v);
        Box::into_raw(Box::new(out))
    } else {
        std::ptr::null_mut()
    }
}

/// Returns an iterator, which can be used to traverse over all key-value pairs of a `map`.
///
/// Use [ymap_iter_next] function in order to retrieve a consecutive (**unordered**) map entries.
/// Use [ymap_iter_destroy] function in order to close the iterator and release its resources.
#[no_mangle]
pub unsafe extern "C" fn ymap_iter(map: *const Branch, txn: *const Transaction) -> *mut MapIter {
    assert!(!map.is_null());

    let txn = txn.as_ref().unwrap();
    let map = &MapRef::from_raw_branch(map) as *const MapRef;
    Box::into_raw(Box::new(MapIter(map.as_ref().unwrap().iter(txn))))
}

/// Releases all of an `YMap` iterator resources created by calling [ymap_iter].
#[no_mangle]
pub unsafe extern "C" fn ymap_iter_destroy(iter: *mut MapIter) {
    if !iter.is_null() {
        drop(Box::from_raw(iter))
    }
}

/// Moves current `YMap` iterator over to a next entry, returning a pointer to it. If an iterator
/// comes to an end of a map, a null pointer will be returned. Yrs maps are unordered and so are
/// their iterators.
///
/// Returned values should be eventually released using [ymap_entry_destroy] function.
#[no_mangle]
pub unsafe extern "C" fn ymap_iter_next(iter: *mut MapIter) -> *mut YMapEntry {
    assert!(!iter.is_null());

    let iter = iter.as_mut().unwrap();
    if let Some((key, value)) = iter.0.next() {
        Box::into_raw(Box::new(YMapEntry::new(key, value)))
    } else {
        std::ptr::null_mut()
    }
}

/// Returns a number of entries stored within a `map`.
#[no_mangle]
pub unsafe extern "C" fn ymap_len(map: *const Branch, txn: *const Transaction) -> u32 {
    assert!(!map.is_null());

    let txn = txn.as_ref().unwrap();
    let map = MapRef::from_raw_branch(map);

    map.len(txn) as u32
}

/// Inserts a new entry (specified as `key`-`value` pair) into a current `map`. If entry under such
/// given `key` already existed, its corresponding value will be replaced.
///
/// A `key` must be a null-terminated UTF-8 encoded string, which contents will be copied into
/// a `map` (therefore it must be freed by the function caller).
///
/// A `value` content is being copied into a `map`, therefore any of its content must be freed by
/// the function caller.
#[no_mangle]
pub unsafe extern "C" fn ymap_insert(
    map: *const Branch,
    txn: *mut Transaction,
    key: *const c_char,
    value: *const YInput,
) {
    assert!(!map.is_null());
    assert!(!txn.is_null());
    assert!(!key.is_null());
    assert!(!value.is_null());

    let cstr = CStr::from_ptr(key);
    let key = cstr.to_str().unwrap().to_string();

    let map = MapRef::from_raw_branch(map);
    let txn = txn.as_mut().unwrap();
    let txn = txn
        .as_mut()
        .expect("provided transaction was not writeable");

    map.insert(txn, key, value.read());
}

/// Removes a `map` entry, given its `key`. Returns `1` if the corresponding entry was successfully
/// removed or `0` if no entry with a provided `key` has been found inside of a `map`.
///
/// A `key` must be a null-terminated UTF-8 encoded string.
#[no_mangle]
pub unsafe extern "C" fn ymap_remove(
    map: *const Branch,
    txn: *mut Transaction,
    key: *const c_char,
) -> u8 {
    assert!(!map.is_null());
    assert!(!txn.is_null());
    assert!(!key.is_null());

    let key = CStr::from_ptr(key).to_str().unwrap();

    let map = MapRef::from_raw_branch(map);
    let txn = txn.as_mut().unwrap();
    let txn = txn
        .as_mut()
        .expect("provided transaction was not writeable");

    if let Some(_) = map.remove(txn, key) {
        Y_TRUE
    } else {
        Y_FALSE
    }
}

/// Returns a value stored under the provided `key`, or a null pointer if no entry with such `key`
/// has been found in a current `map`. A returned value is allocated by this function and therefore
/// should be eventually released using [youtput_destroy] function.
///
/// A `key` must be a null-terminated UTF-8 encoded string.
#[no_mangle]
pub unsafe extern "C" fn ymap_get(
    map: *const Branch,
    txn: *const Transaction,
    key: *const c_char,
) -> *mut YOutput {
    assert!(!map.is_null());
    assert!(!key.is_null());
    assert!(!txn.is_null());

    let txn = txn.as_ref().unwrap();
    let key = CStr::from_ptr(key).to_str().unwrap();

    let map = MapRef::from_raw_branch(map);

    if let Some(value) = map.get(txn, key) {
        Box::into_raw(Box::new(YOutput::from(value)))
    } else {
        std::ptr::null_mut()
    }
}

/// Removes all entries from a current `map`.
#[no_mangle]
pub unsafe extern "C" fn ymap_remove_all(map: *const Branch, txn: *mut Transaction) {
    assert!(!map.is_null());
    assert!(!txn.is_null());

    let map = MapRef::from_raw_branch(map);
    let txn = txn.as_mut().unwrap();
    let txn = txn
        .as_mut()
        .expect("provided transaction was not writeable");

    map.clear(txn);
}

/// Return a name (or an XML tag) of a current `YXmlElement`. Root-level XML nodes use "UNDEFINED" as
/// their tag names.
///
/// Returned value is a null-terminated UTF-8 string, which must be released using [ystring_destroy]
/// function.
#[no_mangle]
pub unsafe extern "C" fn yxmlelem_tag(xml: *const Branch) -> *mut c_char {
    assert!(!xml.is_null());
    let xml = XmlElementRef::from_raw_branch(xml);
    if let Some(tag) = xml.try_tag() {
        CString::new(tag.deref()).unwrap().into_raw()
    } else {
        null_mut()
    }
}

/// Converts current `YXmlElement` together with its children and attributes into a flat string
/// representation (no padding) eg. `<UNDEFINED><title key="value">sample text</title></UNDEFINED>`.
///
/// Returned value is a null-terminated UTF-8 string, which must be released using [ystring_destroy]
/// function.
#[no_mangle]
pub unsafe extern "C" fn yxmlelem_string(
    xml: *const Branch,
    txn: *const Transaction,
) -> *mut c_char {
    assert!(!xml.is_null());
    assert!(!txn.is_null());

    let txn = txn.as_ref().unwrap();
    let xml = XmlElementRef::from_raw_branch(xml);

    let str = xml.get_string(txn);
    CString::new(str).unwrap().into_raw()
}

/// Inserts an XML attribute described using `attr_name` and `attr_value`. If another attribute with
/// the same name already existed, its value will be replaced with a provided one.
///
/// Both `attr_name` and `attr_value` must be a null-terminated UTF-8 encoded strings. Their
/// contents are being copied, therefore it's up to a function caller to properly release them.
#[no_mangle]
pub unsafe extern "C" fn yxmlelem_insert_attr(
    xml: *const Branch,
    txn: *mut Transaction,
    attr_name: *const c_char,
    attr_value: *const c_char,
) {
    assert!(!xml.is_null());
    assert!(!txn.is_null());
    assert!(!attr_name.is_null());
    assert!(!attr_value.is_null());

    let xml = XmlElementRef::from_raw_branch(xml);
    let txn = txn.as_mut().unwrap();
    let txn = txn
        .as_mut()
        .expect("provided transaction was not writeable");

    let key = CStr::from_ptr(attr_name).to_str().unwrap();
    let value = CStr::from_ptr(attr_value).to_str().unwrap();

    xml.insert_attribute(txn, key, value);
}

/// Removes an attribute from a current `YXmlElement`, given its name.
///
/// An `attr_name`must be a null-terminated UTF-8 encoded string.
#[no_mangle]
pub unsafe extern "C" fn yxmlelem_remove_attr(
    xml: *const Branch,
    txn: *mut Transaction,
    attr_name: *const c_char,
) {
    assert!(!xml.is_null());
    assert!(!txn.is_null());
    assert!(!attr_name.is_null());

    let xml = XmlElementRef::from_raw_branch(xml);
    let txn = txn.as_mut().unwrap();
    let txn = txn
        .as_mut()
        .expect("provided transaction was not writeable");

    let key = CStr::from_ptr(attr_name).to_str().unwrap();
    xml.remove_attribute(txn, &key);
}

/// Returns the value of a current `YXmlElement`, given its name, or a null pointer if not attribute
/// with such name has been found. Returned pointer is a null-terminated UTF-8 encoded string, which
/// should be released using [ystring_destroy] function.
///
/// An `attr_name` must be a null-terminated UTF-8 encoded string.
#[no_mangle]
pub unsafe extern "C" fn yxmlelem_get_attr(
    xml: *const Branch,
    txn: *const Transaction,
    attr_name: *const c_char,
) -> *mut c_char {
    assert!(!xml.is_null());
    assert!(!attr_name.is_null());
    assert!(!txn.is_null());

    let xml = XmlElementRef::from_raw_branch(xml);

    let key = CStr::from_ptr(attr_name).to_str().unwrap();
    let txn = txn.as_ref().unwrap();
    if let Some(value) = xml.get_attribute(txn, key) {
        CString::new(value).unwrap().into_raw()
    } else {
        std::ptr::null_mut()
    }
}

/// Returns an iterator over the `YXmlElement` attributes.
///
/// Use [yxmlattr_iter_next] function in order to retrieve a consecutive (**unordered**) attributes.
/// Use [yxmlattr_iter_destroy] function in order to close the iterator and release its resources.
#[no_mangle]
pub unsafe extern "C" fn yxmlelem_attr_iter(
    xml: *const Branch,
    txn: *const Transaction,
) -> *mut Attributes {
    assert!(!xml.is_null());
    assert!(!txn.is_null());

    let xml = &XmlElementRef::from_raw_branch(xml) as *const XmlElementRef;
    let txn = txn.as_ref().unwrap();
    Box::into_raw(Box::new(Attributes(xml.as_ref().unwrap().attributes(txn))))
}

/// Returns an iterator over the `YXmlText` attributes.
///
/// Use [yxmlattr_iter_next] function in order to retrieve a consecutive (**unordered**) attributes.
/// Use [yxmlattr_iter_destroy] function in order to close the iterator and release its resources.
#[no_mangle]
pub unsafe extern "C" fn yxmltext_attr_iter(
    xml: *const Branch,
    txn: *const Transaction,
) -> *mut Attributes {
    assert!(!xml.is_null());
    assert!(!txn.is_null());

    let xml = &XmlTextRef::from_raw_branch(xml) as *const XmlTextRef;
    let txn = txn.as_ref().unwrap();
    Box::into_raw(Box::new(Attributes(xml.as_ref().unwrap().attributes(txn))))
}

/// Releases all of attributes iterator resources created by calling [yxmlelem_attr_iter]
/// or [yxmltext_attr_iter].
#[no_mangle]
pub unsafe extern "C" fn yxmlattr_iter_destroy(iterator: *mut Attributes) {
    if !iterator.is_null() {
        drop(Box::from_raw(iterator))
    }
}

/// Returns a next XML attribute from an `iterator`. Attributes are returned in an unordered
/// manner. Once `iterator` reaches the end of attributes collection, a null pointer will be
/// returned.
///
/// Returned value should be eventually released using [yxmlattr_destroy].
#[no_mangle]
pub unsafe extern "C" fn yxmlattr_iter_next(iterator: *mut Attributes) -> *mut YXmlAttr {
    assert!(!iterator.is_null());

    let iter = iterator.as_mut().unwrap();

    if let Some((name, value)) = iter.0.next() {
        Box::into_raw(Box::new(YXmlAttr {
            name: CString::new(name).unwrap().into_raw(),
            value: CString::new(value).unwrap().into_raw(),
        }))
    } else {
        std::ptr::null_mut()
    }
}

/// Returns a next sibling of a current XML node, which can be either another `YXmlElement`
/// or a `YXmlText`. Together with [yxmlelem_first_child] it may be used to iterate over the direct
/// children of an XML node (in order to iterate over the nested XML structure use
/// [yxmlelem_tree_walker]).
///
/// If current `YXmlElement` is the last child, this function returns a null pointer.
/// A returned value should be eventually released using [youtput_destroy] function.
#[no_mangle]
pub unsafe extern "C" fn yxml_next_sibling(
    xml: *const Branch,
    txn: *const Transaction,
) -> *mut YOutput {
    assert!(!xml.is_null());
    assert!(!txn.is_null());

    let xml = XmlElementRef::from_raw_branch(xml);
    let txn = txn.as_ref().unwrap();

    let mut siblings = xml.siblings(txn);
    if let Some(next) = siblings.next() {
        match next {
            XmlNode::Element(v) => Box::into_raw(Box::new(YOutput::from(Value::YXmlElement(v)))),
            XmlNode::Text(v) => Box::into_raw(Box::new(YOutput::from(Value::YXmlText(v)))),
            XmlNode::Fragment(v) => Box::into_raw(Box::new(YOutput::from(Value::YXmlFragment(v)))),
        }
    } else {
        null_mut()
    }
}

/// Returns a previous sibling of a current XML node, which can be either another `YXmlElement`
/// or a `YXmlText`.
///
/// If current `YXmlElement` is the first child, this function returns a null pointer.
/// A returned value should be eventually released using [youtput_destroy] function.
#[no_mangle]
pub unsafe extern "C" fn yxml_prev_sibling(
    xml: *const Branch,
    txn: *const Transaction,
) -> *mut YOutput {
    assert!(!xml.is_null());
    assert!(!txn.is_null());

    let xml = XmlElementRef::from_raw_branch(xml);
    let txn = txn.as_ref().unwrap();

    let mut siblings = xml.siblings(txn);
    if let Some(next) = siblings.next_back() {
        match next {
            XmlNode::Element(v) => Box::into_raw(Box::new(YOutput::from(Value::YXmlElement(v)))),
            XmlNode::Text(v) => Box::into_raw(Box::new(YOutput::from(Value::YXmlText(v)))),
            XmlNode::Fragment(v) => Box::into_raw(Box::new(YOutput::from(Value::YXmlFragment(v)))),
        }
    } else {
        null_mut()
    }
}

/// Returns a parent `YXmlElement` of a current node, or null pointer when current `YXmlElement` is
/// a root-level shared data type.
#[no_mangle]
pub unsafe extern "C" fn yxmlelem_parent(xml: *const Branch) -> *mut Branch {
    assert!(!xml.is_null());

    let xml = XmlElementRef::from_raw_branch(xml);

    if let Some(parent) = xml.parent() {
        let branch = parent.as_ptr();
        branch.deref() as *const Branch as *mut Branch
    } else {
        std::ptr::null_mut()
    }
}

/// Returns a number of child nodes (both `YXmlElement` and `YXmlText`) living under a current XML
/// element. This function doesn't count a recursive nodes, only direct children of a current node.
#[no_mangle]
pub unsafe extern "C" fn yxmlelem_child_len(xml: *const Branch, txn: *const Transaction) -> u32 {
    assert!(!xml.is_null());
    assert!(!txn.is_null());

    let txn = txn.as_ref().unwrap();
    let xml = XmlElementRef::from_raw_branch(xml);

    xml.len(txn) as u32
}

/// Returns a first child node of a current `YXmlElement`, or null pointer if current XML node is
/// empty. Returned value could be either another `YXmlElement` or `YXmlText`.
///
/// A returned value should be eventually released using [youtput_destroy] function.
#[no_mangle]
pub unsafe extern "C" fn yxmlelem_first_child(xml: *const Branch) -> *mut YOutput {
    assert!(!xml.is_null());

    let xml = XmlElementRef::from_raw_branch(xml);

    if let Some(value) = xml.first_child() {
        match value {
            XmlNode::Element(v) => Box::into_raw(Box::new(YOutput::from(Value::YXmlElement(v)))),
            XmlNode::Text(v) => Box::into_raw(Box::new(YOutput::from(Value::YXmlText(v)))),
            XmlNode::Fragment(v) => Box::into_raw(Box::new(YOutput::from(Value::YXmlFragment(v)))),
        }
    } else {
        std::ptr::null_mut()
    }
}

/// Returns an iterator over a nested recursive structure of a current `YXmlElement`, starting from
/// first of its children. Returned values can be either `YXmlElement` or `YXmlText` nodes.
///
/// Use [yxmlelem_tree_walker_next] function in order to iterate over to a next node.
/// Use [yxmlelem_tree_walker_destroy] function to release resources used by the iterator.
#[no_mangle]
pub unsafe extern "C" fn yxmlelem_tree_walker(
    xml: *const Branch,
    txn: *const Transaction,
) -> *mut TreeWalker {
    assert!(!xml.is_null());
    assert!(!txn.is_null());

    let txn = txn.as_ref().unwrap();
    let xml = &XmlElementRef::from_raw_branch(xml) as *const XmlElementRef;
    Box::into_raw(Box::new(TreeWalker(xml.as_ref().unwrap().successors(txn))))
}

/// Releases resources associated with a current XML tree walker iterator.
#[no_mangle]
pub unsafe extern "C" fn yxmlelem_tree_walker_destroy(iter: *mut TreeWalker) {
    if !iter.is_null() {
        drop(Box::from_raw(iter))
    }
}

/// Moves current `iterator` to a next value (either `YXmlElement` or `YXmlText`), returning its
/// pointer or a null, if an `iterator` already reached the last successor node.
///
/// Values returned by this function should be eventually released using [youtput_destroy].
#[no_mangle]
pub unsafe extern "C" fn yxmlelem_tree_walker_next(iterator: *mut TreeWalker) -> *mut YOutput {
    assert!(!iterator.is_null());

    let iter = iterator.as_mut().unwrap();

    if let Some(next) = iter.0.next() {
        match next {
            XmlNode::Element(v) => Box::into_raw(Box::new(YOutput::from(Value::YXmlElement(v)))),
            XmlNode::Text(v) => Box::into_raw(Box::new(YOutput::from(Value::YXmlText(v)))),
            XmlNode::Fragment(v) => Box::into_raw(Box::new(YOutput::from(Value::YXmlFragment(v)))),
        }
    } else {
        std::ptr::null_mut()
    }
}

/// Inserts an `YXmlElement` as a child of a current node at the given `index` and returns its
/// pointer. Node created this way will have a given `name` as its tag (eg. `p` for `<p></p>` node).
///
/// An `index` value must be between 0 and (inclusive) length of a current XML element (use
/// [yxmlelem_child_len] function to determine its length).
///
/// A `name` must be a null-terminated UTF-8 encoded string, which will be copied into current
/// document. Therefore `name` should be freed by the function caller.
#[no_mangle]
pub unsafe extern "C" fn yxmlelem_insert_elem(
    xml: *const Branch,
    txn: *mut Transaction,
    index: u32,
    name: *const c_char,
) -> *mut Branch {
    assert!(!xml.is_null());
    assert!(!txn.is_null());
    assert!(!name.is_null());

    let xml = XmlElementRef::from_raw_branch(xml);
    let txn = txn.as_mut().unwrap();
    let txn = txn
        .as_mut()
        .expect("provided transaction was not writeable");

    let name = CStr::from_ptr(name).to_str().unwrap();
    xml.insert(txn, index as u32, XmlElementPrelim::empty(name))
        .into_raw_branch()
}

/// Inserts an `YXmlText` as a child of a current node at the given `index` and returns its
/// pointer.
///
/// An `index` value must be between 0 and (inclusive) length of a current XML element (use
/// [yxmlelem_child_len] function to determine its length).
#[no_mangle]
pub unsafe extern "C" fn yxmlelem_insert_text(
    xml: *const Branch,
    txn: *mut Transaction,
    index: u32,
) -> *mut Branch {
    assert!(!xml.is_null());
    assert!(!txn.is_null());

    let xml = XmlElementRef::from_raw_branch(xml);
    let txn = txn.as_mut().unwrap();
    let txn = txn
        .as_mut()
        .expect("provided transaction was not writeable");
    xml.insert(txn, index as u32, XmlTextPrelim::new(""))
        .into_raw_branch()
}

/// Removes a consecutive range of child elements (of specified length) from the current
/// `YXmlElement`, starting at the given `index`. Specified range must fit into boundaries of current
/// XML node children, otherwise this function will panic at runtime.
#[no_mangle]
pub unsafe extern "C" fn yxmlelem_remove_range(
    xml: *const Branch,
    txn: *mut Transaction,
    index: u32,
    len: u32,
) {
    assert!(!xml.is_null());
    assert!(!txn.is_null());

    let xml = XmlElementRef::from_raw_branch(xml);
    let txn = txn.as_mut().unwrap();
    let txn = txn
        .as_mut()
        .expect("provided transaction was not writeable");

    xml.remove_range(txn, index as u32, len as u32)
}

/// Returns an XML child node (either a `YXmlElement` or `YXmlText`) stored at a given `index` of
/// a current `YXmlElement`. Returns null pointer if `index` was outside of the bound of current XML
/// node children.
///
/// Returned value should be eventually released using [youtput_destroy].
#[no_mangle]
pub unsafe extern "C" fn yxmlelem_get(
    xml: *const Branch,
    txn: *const Transaction,
    index: u32,
) -> *const YOutput {
    assert!(!xml.is_null());
    assert!(!txn.is_null());

    let xml = XmlElementRef::from_raw_branch(xml);
    let txn = txn.as_ref().unwrap();

    if let Some(child) = xml.get(txn, index as u32) {
        match child {
            XmlNode::Element(v) => Box::into_raw(Box::new(YOutput::from(Value::YXmlElement(v)))),
            XmlNode::Text(v) => Box::into_raw(Box::new(YOutput::from(Value::YXmlText(v)))),
            XmlNode::Fragment(v) => Box::into_raw(Box::new(YOutput::from(Value::YXmlFragment(v)))),
        }
    } else {
        std::ptr::null()
    }
}

/// Returns the length of the `YXmlText` string content in bytes (without the null terminator
/// character)
#[no_mangle]
pub unsafe extern "C" fn yxmltext_len(txt: *const Branch, txn: *const Transaction) -> u32 {
    assert!(!txt.is_null());
    assert!(!txn.is_null());

    let txn = txn.as_ref().unwrap();
    let txt = XmlTextRef::from_raw_branch(txt);

    txt.len(txn) as u32
}

/// Returns a null-terminated UTF-8 encoded string content of a current `YXmlText` shared data type.
///
/// Generated string resources should be released using [ystring_destroy] function.
#[no_mangle]
pub unsafe extern "C" fn yxmltext_string(
    txt: *const Branch,
    txn: *const Transaction,
) -> *mut c_char {
    assert!(!txt.is_null());
    assert!(!txn.is_null());

    let txn = txn.as_ref().unwrap();
    let txt = XmlTextRef::from_raw_branch(txt);

    let str = txt.get_string(txn);
    CString::new(str).unwrap().into_raw()
}

/// Inserts a null-terminated UTF-8 encoded string a a given `index`. `index` value must be between
/// 0 and a length of a `YXmlText` (inclusive, accordingly to [yxmltext_len] return value), otherwise
/// this function will panic.
///
/// A `str` parameter must be a null-terminated UTF-8 encoded string. This function doesn't take
/// ownership over a passed value - it will be copied and therefore a string parameter must be
/// released by the caller.
///
/// A nullable pointer with defined `attrs` will be used to wrap provided text with
/// a formatting blocks. `attrs` must be a map-like type.
#[no_mangle]
pub unsafe extern "C" fn yxmltext_insert(
    txt: *const Branch,
    txn: *mut Transaction,
    index: u32,
    str: *const c_char,
    attrs: *const YInput,
) {
    assert!(!txt.is_null());
    assert!(!txn.is_null());
    assert!(!str.is_null());

    let txt = XmlTextRef::from_raw_branch(txt);
    let txn = txn.as_mut().unwrap();
    let txn = txn
        .as_mut()
        .expect("provided transaction was not writeable");
    let chunk = CStr::from_ptr(str).to_str().unwrap();

    if attrs.is_null() {
        txt.insert(txn, index as u32, chunk)
    } else {
        if let Some(attrs) = map_attrs(attrs.read().into()) {
            txt.insert_with_attributes(txn, index as u32, chunk, attrs)
        } else {
            panic!("yxmltext_insert: passed attributes are not of map type")
        }
    }
}

/// Inserts an embed content given `index`. `index` value must be between 0 and a length of a
/// `YXmlText` (inclusive, accordingly to [ytext_len] return value), otherwise this
/// function will panic.
///
/// A `str` parameter must be a null-terminated UTF-8 encoded string. This function doesn't take
/// ownership over a passed value - it will be copied and therefore a string parameter must be
/// released by the caller.
///
/// A nullable pointer with defined `attrs` will be used to wrap provided text with
/// a formatting blocks. `attrs` must be a map-like type.
#[no_mangle]
pub unsafe extern "C" fn yxmltext_insert_embed(
    txt: *const Branch,
    txn: *mut Transaction,
    index: u32,
    content: *const YInput,
    attrs: *const YInput,
) {
    assert!(!txt.is_null());
    assert!(!txn.is_null());
    assert!(!content.is_null());

    let txn = txn.as_mut().unwrap();
    let txn = txn
        .as_mut()
        .expect("provided transaction was not writeable");
    let txt = XmlTextRef::from_raw_branch(txt);
    let index = index as u32;
    let content: Any = content.read().into();
    if attrs.is_null() {
        txt.insert_embed(txn, index, content);
    } else {
        if let Some(attrs) = map_attrs(attrs.read().into()) {
            txt.insert_embed_with_attributes(txn, index, content, attrs);
        } else {
            panic!("yxmltext_insert_embed: passed attributes are not of map type")
        }
    }
}

/// Wraps an existing piece of text within a range described by `index`-`len` parameters with
/// formatting blocks containing provided `attrs` metadata. `attrs` must be a map-like type.
#[no_mangle]
pub unsafe extern "C" fn yxmltext_format(
    txt: *const Branch,
    txn: *mut Transaction,
    index: u32,
    len: u32,
    attrs: *const YInput,
) {
    assert!(!txt.is_null());
    assert!(!txn.is_null());
    assert!(!attrs.is_null());

    if let Some(attrs) = map_attrs(attrs.read().into()) {
        let txt = XmlTextRef::from_raw_branch(txt);
        let txn = txn.as_mut().unwrap();
        let txn = txn
            .as_mut()
            .expect("provided transaction was not writeable");
        let index = index as u32;
        let len = len as u32;
        txt.format(txn, index, len, attrs);
    } else {
        panic!("yxmltext_format: passed attributes are not of map type")
    }
}

/// Removes a range of characters, starting a a given `index`. This range must fit within the bounds
/// of a current `YXmlText`, otherwise this function call will fail.
///
/// An `index` value must be between 0 and the length of a `YXmlText` (exclusive, accordingly to
/// [yxmltext_len] return value).
///
/// A `length` must be lower or equal number of characters (counted as UTF chars depending on the
/// encoding configured by `YDoc`) from `index` position to the end of of the string.
#[no_mangle]
pub unsafe extern "C" fn yxmltext_remove_range(
    txt: *const Branch,
    txn: *mut Transaction,
    idx: u32,
    len: u32,
) {
    assert!(!txt.is_null());
    assert!(!txn.is_null());

    let txt = XmlTextRef::from_raw_branch(txt);
    let txn = txn.as_mut().unwrap();
    let txn = txn
        .as_mut()
        .expect("provided transaction was not writeable");
    txt.remove_range(txn, idx as u32, len as u32)
}

/// Inserts an XML attribute described using `attr_name` and `attr_value`. If another attribute with
/// the same name already existed, its value will be replaced with a provided one.
///
/// Both `attr_name` and `attr_value` must be a null-terminated UTF-8 encoded strings. Their
/// contents are being copied, therefore it's up to a function caller to properly release them.
#[no_mangle]
pub unsafe extern "C" fn yxmltext_insert_attr(
    txt: *const Branch,
    txn: *mut Transaction,
    attr_name: *const c_char,
    attr_value: *const c_char,
) {
    assert!(!txt.is_null());
    assert!(!txn.is_null());
    assert!(!attr_name.is_null());
    assert!(!attr_value.is_null());

    let txt = XmlTextRef::from_raw_branch(txt);
    let txn = txn.as_mut().unwrap();
    let txn = txn
        .as_mut()
        .expect("provided transaction was not writeable");

    let name = CStr::from_ptr(attr_name).to_str().unwrap();
    let value = CStr::from_ptr(attr_value).to_str().unwrap();

    txt.insert_attribute(txn, name, value)
}

/// Removes an attribute from a current `YXmlText`, given its name.
///
/// An `attr_name`must be a null-terminated UTF-8 encoded string.
#[no_mangle]
pub unsafe extern "C" fn yxmltext_remove_attr(
    txt: *const Branch,
    txn: *mut Transaction,
    attr_name: *const c_char,
) {
    assert!(!txt.is_null());
    assert!(!txn.is_null());
    assert!(!attr_name.is_null());

    let txt = XmlTextRef::from_raw_branch(txt);
    let txn = txn.as_mut().unwrap();
    let txn = txn
        .as_mut()
        .expect("provided transaction was not writeable");
    let name = CStr::from_ptr(attr_name).to_str().unwrap();

    txt.remove_attribute(txn, &name)
}

/// Returns the value of a current `YXmlText`, given its name, or a null pointer if not attribute
/// with such name has been found. Returned pointer is a null-terminated UTF-8 encoded string, which
/// should be released using [ystring_destroy] function.
///
/// An `attr_name` must be a null-terminated UTF-8 encoded string.
#[no_mangle]
pub unsafe extern "C" fn yxmltext_get_attr(
    txt: *const Branch,
    txn: *const Transaction,
    attr_name: *const c_char,
) -> *mut c_char {
    assert!(!txt.is_null());
    assert!(!attr_name.is_null());
    assert!(!txn.is_null());

    let txn = txn.as_ref().unwrap();
    let txt = XmlTextRef::from_raw_branch(txt);
    let name = CStr::from_ptr(attr_name).to_str().unwrap();

    if let Some(value) = txt.get_attribute(txn, name) {
        CString::new(value).unwrap().into_raw()
    } else {
        std::ptr::null_mut()
    }
}

/// Returns a collection of chunks representing pieces of `YText` rich text string grouped together
/// by the same formatting rules and type. `chunks_len` is used to inform about a number of chunks
/// generated this way.
///
/// Returned array needs to be eventually deallocated using `ychunks_destroy`.
#[no_mangle]
pub unsafe extern "C" fn ytext_chunks(
    txt: *const Branch,
    txn: *const Transaction,
    chunks_len: *mut u32,
) -> *mut YChunk {
    assert!(!txt.is_null());
    assert!(!txn.is_null());

    let txt = TextRef::from_raw_branch(txt);
    let txn = txn.as_ref().unwrap();

    let diffs = txt.diff(txn, YChange::identity);
    let chunks: Vec<_> = diffs.into_iter().map(YChunk::from).collect();
    let out = chunks.into_boxed_slice();
    *chunks_len = out.len() as u32;
    Box::into_raw(out) as *mut _
}

/// Deallocates result of `ytext_chunks` method.
#[no_mangle]
pub unsafe extern "C" fn ychunks_destroy(chunks: *mut YChunk, len: u32) {
    drop(Vec::from_raw_parts(chunks, len as usize, len as usize));
}

pub const YCHANGE_ADD: i8 = 1;
pub const YCHANGE_RETAIN: i8 = 0;
pub const YCHANGE_REMOVE: i8 = -1;

/// A chunk of text contents formatted with the same set of attributes.
#[repr(C)]
pub struct YChunk {
    /// Piece of YText formatted using the same `fmt` rules. It can be a string, embedded object
    /// or another y-type.
    pub data: YOutput,
    /// Number of formatting attributes attached to current chunk of text.
    pub fmt_len: u32,
    /// The formatting attributes attached to the current chunk of text.
    pub fmt: *mut YMapEntry,
}

impl From<Diff<YChange>> for YChunk {
    fn from(diff: Diff<YChange>) -> Self {
        let data = YOutput::from(diff.insert);
        let mut fmt_len = 0;
        let fmt = if let Some(attrs) = diff.attributes {
            fmt_len = attrs.len() as u32;
            let mut fmt = Vec::with_capacity(attrs.len());
            for (k, v) in attrs.into_iter() {
                let e = YMapEntry::new(k.as_ref(), Value::Any(v));
                fmt.push(e);
            }
            Box::into_raw(fmt.into_boxed_slice()) as *mut _
        } else {
            null_mut()
        };
        YChunk { data, fmt_len, fmt }
    }
}

impl Drop for YChunk {
    fn drop(&mut self) {
        if !self.fmt.is_null() {
            drop(unsafe {
                Vec::from_raw_parts(self.fmt, self.fmt_len as usize, self.fmt_len as usize)
            });
        }
    }
}

/// A data structure that is used to pass input values of various types supported by Yrs into a
/// shared document store.
///
/// `YInput` constructor function don't allocate any resources on their own, neither they take
/// ownership by pointers to memory blocks allocated by user - for this reason once an input cell
/// has been used, its content should be freed by the caller.
#[repr(C)]
pub struct YInput {
    /// Tag describing, which `value` type is being stored by this input cell. Can be one of:
    ///
    /// - [Y_JSON_BOOL] for boolean flags.
    /// - [Y_JSON_NUM] for 64-bit floating point numbers.
    /// - [Y_JSON_INT] for 64-bit signed integers.
    /// - [Y_JSON_STR] for null-terminated UTF-8 encoded strings.
    /// - [Y_JSON_BUF] for embedded binary data.
    /// - [Y_JSON_ARR] for arrays of JSON-like values.
    /// - [Y_JSON_MAP] for JSON-like objects build from key-value pairs.
    /// - [Y_JSON_NULL] for JSON-like null values.
    /// - [Y_JSON_UNDEF] for JSON-like undefined values.
    /// - [Y_ARRAY] for cells which contents should be used to initialize a `YArray` shared type.
    /// - [Y_MAP] for cells which contents should be used to initialize a `YMap` shared type.
    /// - [Y_DOC] for cells which contents should be used to nest a `YDoc` sub-document.
    /// - [Y_WEAK_LINK] for cells which contents should be used to nest a `YWeakLink` sub-document.
    pub tag: i8,

    /// Length of the contents stored by current `YInput` cell.
    ///
    /// For [Y_JSON_NULL] and [Y_JSON_UNDEF] its equal to `0`.
    ///
    /// For [Y_JSON_ARR], [Y_JSON_MAP], [Y_ARRAY] and [Y_MAP] it describes a number of passed
    /// elements.
    ///
    /// For other types it's always equal to `1`.
    pub len: u32,

    /// Union struct which contains a content corresponding to a provided `tag` field.
    value: YInputContent,
}

impl YInput {
    fn into(self) -> Any {
        let tag = self.tag;
        unsafe {
            if tag == Y_JSON_STR {
                let str = CStr::from_ptr(self.value.str).to_str().unwrap().into();
                Any::String(str)
            } else if tag == Y_JSON_ARR {
                let ptr = self.value.values;
                let mut dst: Vec<Any> = Vec::with_capacity(self.len as usize);
                let mut i = 0;
                while i < self.len as isize {
                    let value = ptr.offset(i).read();
                    let any = value.into();
                    dst.push(any);
                    i += 1;
                }
                Any::from(dst)
            } else if tag == Y_JSON_MAP {
                let mut dst = HashMap::with_capacity(self.len as usize);
                let keys = self.value.map.keys;
                let values = self.value.map.values;
                let mut i = 0;
                while i < self.len as isize {
                    let key = CStr::from_ptr(keys.offset(i).read())
                        .to_str()
                        .unwrap()
                        .to_owned();
                    let value = values.offset(i).read().into();
                    dst.insert(key, value);
                    i += 1;
                }
                Any::from(dst)
            } else if tag == Y_JSON_NULL {
                Any::Null
            } else if tag == Y_JSON_UNDEF {
                Any::Undefined
            } else if tag == Y_JSON_INT {
                Any::BigInt(self.value.integer as i64)
            } else if tag == Y_JSON_NUM {
                Any::Number(self.value.num as f64)
            } else if tag == Y_JSON_BOOL {
                Any::Bool(if self.value.flag == 0 { false } else { true })
            } else if tag == Y_JSON_BUF {
                let slice =
                    std::slice::from_raw_parts(self.value.buf as *mut u8, self.len as usize);
                Any::from(slice)
            } else if tag == Y_DOC {
                Any::Undefined
            } else {
                panic!("Unrecognized YVal value tag.")
            }
        }
    }
}

#[repr(C)]
union YInputContent {
    flag: u8,
    num: f64,
    integer: i64,
    str: *mut c_char,
    buf: *mut c_char,
    values: *mut YInput,
    map: ManuallyDrop<YMapInputData>,
    doc: *mut Doc,
    weak: *const Weak,
}

#[repr(C)]
struct YMapInputData {
    keys: *mut *mut c_char,
    values: *mut YInput,
}

impl Drop for YInput {
    fn drop(&mut self) {}
}

impl Prelim for YInput {
    type Return = Unused;

    fn into_content<'doc>(self, _: &mut yrs::TransactionMut<'doc>) -> (ItemContent, Option<Self>) {
        unsafe {
            if self.tag <= 0 {
                let value = self.into();
                (ItemContent::Any(vec![value]), None)
            } else if self.tag == Y_DOC {
                let doc = self.value.doc.as_ref().unwrap();
                (ItemContent::Doc(None, doc.clone()), None)
            } else {
<<<<<<< HEAD
                let type_ref = if self.tag == Y_MAP {
                    TypeRef::Map
                } else if self.tag == Y_ARRAY {
                    TypeRef::Array
                } else if self.tag == Y_TEXT {
                    TypeRef::Text
                } else if self.tag == Y_XML_ELEM {
                    let name: Arc<str> = CStr::from_ptr(self.value.str).to_str().unwrap().into();
                    TypeRef::XmlElement(name)
                } else if self.tag == Y_XML_TEXT {
                    TypeRef::XmlText
                } else if self.tag == Y_XML_FRAG {
                    TypeRef::XmlFragment
                } else {
                    panic!("Unrecognized YVal value tag.")
=======
                let type_ref = match self.tag {
                    Y_MAP => TypeRef::Map,
                    Y_ARRAY => TypeRef::Array,
                    Y_TEXT => TypeRef::Text,
                    Y_XML_TEXT => TypeRef::XmlText,
                    Y_XML_ELEM => {
                        let name: Arc<str> =
                            CStr::from_ptr(self.value.str).to_str().unwrap().into();
                        TypeRef::XmlElement(name)
                    }
                    Y_WEAK_LINK => {
                        let source = Arc::from_raw(self.value.weak);
                        TypeRef::WeakLink(source)
                    }
                    Y_XML_FRAG => TypeRef::XmlFragment,
                    other => panic!("unrecognized YInput tag: {}", other),
>>>>>>> d448777d
                };
                let inner = Branch::new(type_ref);
                (ItemContent::Type(inner), Some(self))
            }
        }
    }

    fn integrate(self, txn: &mut yrs::TransactionMut, inner_ref: BranchPtr) {
        unsafe {
<<<<<<< HEAD
            if self.tag == Y_MAP {
                let map = MapRef::from(inner_ref);
                let keys = self.value.map.keys;
                let values = self.value.map.values;
                let mut i = 0;
                while i < self.len as isize {
                    let key = CStr::from_ptr(keys.offset(i).read())
                        .to_str()
                        .unwrap()
                        .to_owned();
                    let value = values.offset(i).read().into();
                    map.insert(txn, key, value);
                    i += 1;
=======
            match self.tag {
                Y_MAP => {
                    let map = MapRef::from(inner_ref);
                    let keys = self.value.map.keys;
                    let values = self.value.map.values;
                    let i = 0;
                    while i < self.len as isize {
                        let key = CStr::from_ptr(keys.offset(i).read())
                            .to_str()
                            .unwrap()
                            .to_owned();
                        let value = values.offset(i).read().into();
                        map.insert(txn, key, value);
                    }
>>>>>>> d448777d
                }
                Y_ARRAY => {
                    let array = ArrayRef::from(inner_ref);
                    let ptr = self.value.values;
                    let len = self.len as isize;
                    let mut i = 0;
                    while i < len {
                        let value = ptr.offset(i).read();
                        array.push_back(txn, value);
                        i += 1;
                    }
                }
                Y_TEXT => {
                    let text = TextRef::from(inner_ref);
                    let init = CStr::from_ptr(self.value.str).to_str().unwrap();
                    text.push(txn, init);
                }
                Y_XML_TEXT => {
                    let text = XmlTextRef::from(inner_ref);
                    let init = CStr::from_ptr(self.value.str).to_str().unwrap();
                    text.push(txn, init);
                }
                _ => { /* do nothing */ }
            }
        }
    }
}

/// An output value cell returned from yrs API methods. It describes a various types of data
/// supported by yrs shared data types.
///
/// Since `YOutput` instances are always created by calling the corresponding yrs API functions,
/// they eventually should be deallocated using [youtput_destroy] function.
#[repr(C)]
pub struct YOutput {
    /// Tag describing, which `value` type is being stored by this input cell. Can be one of:
    ///
    /// - [Y_JSON_BOOL] for boolean flags.
    /// - [Y_JSON_NUM] for 64-bit floating point numbers.
    /// - [Y_JSON_INT] for 64-bit signed integers.
    /// - [Y_JSON_STR] for null-terminated UTF-8 encoded strings.
    /// - [Y_JSON_BUF] for embedded binary data.
    /// - [Y_JSON_ARR] for arrays of JSON-like values.
    /// - [Y_JSON_MAP] for JSON-like objects build from key-value pairs.
    /// - [Y_JSON_NULL] for JSON-like null values.
    /// - [Y_JSON_UNDEF] for JSON-like undefined values.
    /// - [Y_TEXT] for pointers to `YText` data types.
    /// - [Y_ARRAY] for pointers to `YArray` data types.
    /// - [Y_MAP] for pointers to `YMap` data types.
    /// - [Y_XML_ELEM] for pointers to `YXmlElement` data types.
    /// - [Y_XML_TEXT] for pointers to `YXmlText` data types.
    /// - [Y_DOC] for pointers to nested `YDocRef` data types.
    pub tag: i8,

    /// Length of the contents stored by a current `YOutput` cell.
    ///
    /// For [Y_JSON_NULL] and [Y_JSON_UNDEF] its equal to `0`.
    ///
    /// For [Y_JSON_ARR], [Y_JSON_MAP] it describes a number of passed elements.
    ///
    /// For other types it's always equal to `1`.
    pub len: u32,

    /// Union struct which contains a content corresponding to a provided `tag` field.
    value: YOutputContent,
}

impl std::fmt::Display for YOutput {
    fn fmt(&self, f: &mut std::fmt::Formatter) -> std::fmt::Result {
        let tag = self.tag;
        unsafe {
            if tag == Y_JSON_INT {
                write!(f, "{}", self.value.integer)
            } else if tag == Y_JSON_NUM {
                write!(f, "{}", self.value.num)
            } else if tag == Y_JSON_BOOL {
                write!(
                    f,
                    "{}",
                    if self.value.flag == 0 {
                        "false"
                    } else {
                        "true"
                    }
                )
            } else if tag == Y_JSON_UNDEF {
                write!(f, "undefined")
            } else if tag == Y_JSON_NULL {
                write!(f, "null")
            } else if tag == Y_JSON_STR {
                write!(f, "{}", CString::from_raw(self.value.str).to_str().unwrap())
            } else if tag == Y_MAP {
                write!(f, "YMap")
            } else if tag == Y_ARRAY {
                write!(f, "YArray")
            } else if tag == Y_JSON_ARR {
                write!(f, "[")?;
                let slice = std::slice::from_raw_parts(self.value.array, self.len as usize);
                for o in slice {
                    write!(f, ", {}", o)?;
                }
                write!(f, "]")
            } else if tag == Y_JSON_MAP {
                write!(f, "{{")?;
                let slice = std::slice::from_raw_parts(self.value.map, self.len as usize);
                for e in slice {
                    write!(
                        f,
                        ", '{}' => {}",
                        CStr::from_ptr(e.key).to_str().unwrap(),
                        e.value
                    )?;
                }
                write!(f, "}}")
            } else if tag == Y_TEXT {
                write!(f, "YText")
            } else if tag == Y_XML_TEXT {
                write!(f, "YXmlText")
            } else if tag == Y_XML_ELEM {
                write!(f, "YXmlElement",)
            } else if tag == Y_JSON_BUF {
                write!(f, "YBinary(len: {})", self.len)
            } else {
                Ok(())
            }
        }
    }
}

impl Drop for YOutput {
    fn drop(&mut self) {
        let tag = self.tag;
        unsafe {
            if tag == Y_JSON_STR {
                drop(CString::from_raw(self.value.str));
            } else if tag == Y_JSON_ARR {
                drop(Vec::from_raw_parts(
                    self.value.array,
                    self.len as usize,
                    self.len as usize,
                ));
            } else if tag == Y_JSON_MAP {
                drop(Vec::from_raw_parts(
                    self.value.map,
                    self.len as usize,
                    self.len as usize,
                ));
            } else if tag == Y_JSON_BUF {
                let slice =
                    std::slice::from_raw_parts(self.value.buf as *mut u8, self.len as usize);
                let arc: Arc<[u8]> = Arc::from_raw(slice);
                drop(arc);
            } else if tag == Y_DOC {
                drop(Box::from_raw(self.value.y_doc))
            }
        }
    }
}

impl From<Value> for YOutput {
    fn from(v: Value) -> Self {
        // println!("Matching From for YOutput");

        match v {
            Value::Any(v) => Self::from(v),
            Value::YText(v) => Self::from(v),
            Value::YArray(v) => Self::from(v),
            Value::YMap(v) => Self::from(v),
            Value::YXmlElement(v) => Self::from(v),
            Value::YXmlFragment(v) => Self::from(v),
            Value::YXmlText(v) => Self::from(v),
            Value::YDoc(v) => Self::from(v),
            Value::YWeakLink(v) => Self::from(v),
            Value::UndefinedRef(v) => Self::from(v),
        }
    }
}

impl From<Any> for YOutput {
    fn from(v: Any) -> Self {
        // println!("Matching Any for YOutput");

        unsafe {
            match v {
                Any::Null => YOutput {
                    tag: Y_JSON_NULL,
                    len: 0,
                    value: MaybeUninit::uninit().assume_init(),
                },
                Any::Undefined => YOutput {
                    tag: Y_JSON_UNDEF,
                    len: 0,
                    value: MaybeUninit::uninit().assume_init(),
                },
                Any::Bool(v) => YOutput {
                    tag: Y_JSON_BOOL,
                    len: 1,
                    value: YOutputContent {
                        flag: if v { Y_TRUE } else { Y_FALSE },
                    },
                },
                Any::Number(v) => YOutput {
                    tag: Y_JSON_NUM,
                    len: 1,
                    value: YOutputContent { num: v as _ },
                },
                Any::BigInt(v) => YOutput {
                    tag: Y_JSON_INT,
                    len: 1,
                    value: YOutputContent { integer: v },
                },
                Any::String(v) => {
                    // println!("String length is {0}", v.len());
                    // println!("String is {0}", CString::new(v.as_ref()).unwrap().to_str().unwrap());

                    YOutput {
                        tag: Y_JSON_STR,
                        len: v.len() as u32,
                        value: YOutputContent {
                            str: CString::new(v.as_ref()).unwrap().into_raw(),
                        },
                    }
                },
                Any::Buffer(v) => YOutput {
                    tag: Y_JSON_BUF,
                    len: v.len() as u32,
                    value: YOutputContent {
                        buf: {
                            let ptr: *const [u8] = Arc::into_raw(v);
                            let head: *const u8 = &(*ptr)[0];
                            head as *const _
                        },
                    },
                },
                Any::Array(values) => {
                    let len = values.len() as u32;
                    let mut array = Vec::with_capacity(values.len());
                    for v in values.iter() {
                        array.push(YOutput::from(v.clone()));
                    }
                    let ptr = array.as_mut_ptr();
                    forget(array);
                    YOutput {
                        tag: Y_JSON_ARR,
                        len,
                        value: YOutputContent { array: ptr },
                    }
                }
                Any::Map(v) => {
                    let len = v.len() as u32;
                    let mut array: Vec<_> = v
                        .iter()
                        .map(|(k, v)| YMapEntry::new(k.as_str(), Value::Any(v.clone())))
                        .collect();
                    array.shrink_to_fit();
                    let ptr = array.as_mut_ptr();
                    forget(array);
                    YOutput {
                        tag: Y_JSON_MAP,
                        len,
                        value: YOutputContent { map: ptr },
                    }
                }
            }
        }
    }
}

impl From<TextRef> for YOutput {
    fn from(v: TextRef) -> Self {
        YOutput {
            tag: Y_TEXT,
            len: 1,
            value: YOutputContent {
                y_type: v.into_raw_branch(),
            },
        }
    }
}

impl From<ArrayRef> for YOutput {
    fn from(v: ArrayRef) -> Self {
        YOutput {
            tag: Y_ARRAY,
            len: 1,
            value: YOutputContent {
                y_type: v.into_raw_branch(),
            },
        }
    }
}

impl From<WeakRef<BranchPtr>> for YOutput {
    fn from(v: WeakRef<BranchPtr>) -> Self {
        YOutput {
            tag: Y_WEAK_LINK,
            len: 1,
            value: YOutputContent {
                y_type: v.into_raw_branch(),
            },
        }
    }
}

impl From<MapRef> for YOutput {
    fn from(v: MapRef) -> Self {
        YOutput {
            tag: Y_MAP,
            len: 1,
            value: YOutputContent {
                y_type: v.into_raw_branch(),
            },
        }
    }
}

impl From<BranchPtr> for YOutput {
    fn from(v: BranchPtr) -> Self {
        let branch_ref = v.as_ref();
        YOutput {
            tag: Y_UNDEFINED,
            len: 1,
            value: YOutputContent {
                y_type: branch_ref as *const Branch as *mut Branch,
            },
        }
    }
}

impl From<XmlElementRef> for YOutput {
    fn from(v: XmlElementRef) -> Self {
        YOutput {
            tag: Y_XML_ELEM,
            len: 1,
            value: YOutputContent {
                y_type: v.into_raw_branch(),
            },
        }
    }
}

impl From<XmlTextRef> for YOutput {
    fn from(v: XmlTextRef) -> Self {
        YOutput {
            tag: Y_XML_TEXT,
            len: 1,
            value: YOutputContent {
                y_type: v.into_raw_branch(),
            },
        }
    }
}

impl From<XmlFragmentRef> for YOutput {
    fn from(v: XmlFragmentRef) -> Self {
        YOutput {
            tag: Y_XML_FRAG,
            len: 1,
            value: YOutputContent {
                y_type: v.into_raw_branch(),
            },
        }
    }
}

impl From<Doc> for YOutput {
    fn from(v: Doc) -> Self {
        YOutput {
            tag: Y_DOC,
            len: 1,
            value: YOutputContent {
                y_doc: Box::into_raw(Box::new(v.clone())),
            },
        }
    }
}

#[repr(C)]
union YOutputContent {
    flag: u8,
    num: f64,
    integer: i64,
    str: *mut c_char,
    buf: *const c_char,
    array: *mut YOutput,
    map: *mut YMapEntry,
    y_type: *mut Branch,
    y_doc: *mut Doc,
}

/// Releases all resources related to a corresponding `YOutput` cell.
#[no_mangle]
pub unsafe extern "C" fn youtput_destroy(val: *mut YOutput) {
    if !val.is_null() {
        drop(Box::from_raw(val))
    }
}

/// Function constructor used to create JSON-like NULL `YInput` cell.
/// This function doesn't allocate any heap resources.
#[no_mangle]
pub unsafe extern "C" fn yinput_null() -> YInput {
    YInput {
        tag: Y_JSON_NULL,
        len: 0,
        value: MaybeUninit::uninit().assume_init(),
    }
}

/// Function constructor used to create JSON-like undefined `YInput` cell.
/// This function doesn't allocate any heap resources.
#[no_mangle]
pub unsafe extern "C" fn yinput_undefined() -> YInput {
    YInput {
        tag: Y_JSON_UNDEF,
        len: 0,
        value: MaybeUninit::uninit().assume_init(),
    }
}

/// Function constructor used to create JSON-like boolean `YInput` cell.
/// This function doesn't allocate any heap resources.
#[no_mangle]
pub unsafe extern "C" fn yinput_bool(flag: u8) -> YInput {
    YInput {
        tag: Y_JSON_BOOL,
        len: 1,
        value: YInputContent { flag },
    }
}

/// Function constructor used to create JSON-like 64-bit floating point number `YInput` cell.
/// This function doesn't allocate any heap resources.
#[no_mangle]
pub unsafe extern "C" fn yinput_float(num: f64) -> YInput {
    YInput {
        tag: Y_JSON_NUM,
        len: 1,
        value: YInputContent { num },
    }
}

/// Function constructor used to create JSON-like 64-bit signed integer `YInput` cell.
/// This function doesn't allocate any heap resources.
#[no_mangle]
pub unsafe extern "C" fn yinput_long(integer: i64) -> YInput {
    YInput {
        tag: Y_JSON_INT,
        len: 1,
        value: YInputContent { integer },
    }
}

/// Function constructor used to create a string `YInput` cell. Provided parameter must be
/// a null-terminated UTF-8 encoded string. This function doesn't allocate any heap resources,
/// and doesn't release any on its own, therefore its up to a caller to free resources once
/// a structure is no longer needed.
#[no_mangle]
pub unsafe extern "C" fn yinput_string(str: *const c_char) -> YInput {    
    YInput {
        tag: Y_JSON_STR,
        len: 1,
        value: YInputContent {
            str: str as *mut c_char,
        },
    }
}

/// Function constructor used to create a binary `YInput` cell of a specified length.
/// This function doesn't allocate any heap resources and doesn't release any on its own, therefore
/// its up to a caller to free resources once a structure is no longer needed.
#[no_mangle]
pub unsafe extern "C" fn yinput_binary(buf: *const c_char, len: u32) -> YInput {
    YInput {
        tag: Y_JSON_BUF,
        len,
        value: YInputContent {
            buf: buf as *mut c_char,
        },
    }
}

/// Function constructor used to create a JSON-like array `YInput` cell of other JSON-like values of
/// a given length. This function doesn't allocate any heap resources and doesn't release any on its
/// own, therefore its up to a caller to free resources once a structure is no longer needed.
#[no_mangle]
pub unsafe extern "C" fn yinput_json_array(values: *mut YInput, len: u32) -> YInput {
    YInput {
        tag: Y_JSON_ARR,
        len,
        value: YInputContent { values },
    }
}

/// Function constructor used to create a JSON-like map `YInput` cell of other JSON-like key-value
/// pairs. These pairs are build from corresponding indexes of `keys` and `values`, which must have
/// the same specified length.
///
/// This function doesn't allocate any heap resources and doesn't release any on its own, therefore
/// its up to a caller to free resources once a structure is no longer needed.
#[no_mangle]
pub unsafe extern "C" fn yinput_json_map(
    keys: *mut *mut c_char,
    values: *mut YInput,
    len: u32,
) -> YInput {
    YInput {
        tag: Y_JSON_MAP,
        len,
        value: YInputContent {
            map: ManuallyDrop::new(YMapInputData { keys, values }),
        },
    }
}

/// Function constructor used to create a nested `YArray` `YInput` cell prefilled with other
/// values of a given length. This function doesn't allocate any heap resources and doesn't release
/// any on its own, therefore its up to a caller to free resources once a structure is no longer
/// needed.
#[no_mangle]
pub unsafe extern "C" fn yinput_yarray(values: *mut YInput, len: u32) -> YInput {
    YInput {
        tag: Y_ARRAY,
        len,
        value: YInputContent { values },
    }
}

/// Function constructor used to create a nested `YMap` `YInput` cell prefilled with other key-value
/// pairs. These pairs are build from corresponding indexes of `keys` and `values`, which must have
/// the same specified length.
///
/// This function doesn't allocate any heap resources and doesn't release any on its own, therefore
/// its up to a caller to free resources once a structure is no longer needed.
#[no_mangle]
pub unsafe extern "C" fn yinput_ymap(
    keys: *mut *mut c_char,
    values: *mut YInput,
    len: u32,
) -> YInput {
    YInput {
        tag: Y_MAP,
        len,
        value: YInputContent {
            map: ManuallyDrop::new(YMapInputData { keys, values }),
        },
    }
}

/// Function constructor used to create a nested `YText` `YInput` cell prefilled with a specified
/// string, which must be a null-terminated UTF-8 character pointer.
///
/// This function doesn't allocate any heap resources and doesn't release any on its own, therefore
/// its up to a caller to free resources once a structure is no longer needed.
#[no_mangle]
pub unsafe extern "C" fn yinput_ytext(str: *mut c_char) -> YInput {
    YInput {
        tag: Y_TEXT,
        len: 1,
        value: YInputContent { str },
    }
}

/// Function constructor used to create a nested `YXmlElement` `YInput` cell with a specified
/// tag name, which must be a null-terminated UTF-8 character pointer.
///
/// This function doesn't allocate any heap resources and doesn't release any on its own, therefore
/// its up to a caller to free resources once a structure is no longer needed.
#[no_mangle]
pub unsafe extern "C" fn yinput_yxmlelem(name: *mut c_char) -> YInput {
    YInput {
        tag: Y_XML_ELEM,
        len: 1,
        value: YInputContent { str: name },
    }
}

/// Function constructor used to create a nested `YXmlText` `YInput` cell prefilled with a specified
/// string, which must be a null-terminated UTF-8 character pointer.
///
/// This function doesn't allocate any heap resources and doesn't release any on its own, therefore
/// its up to a caller to free resources once a structure is no longer needed.
#[no_mangle]
pub unsafe extern "C" fn yinput_yxmltext(str: *mut c_char) -> YInput {
    YInput {
        tag: Y_XML_TEXT,
        len: 1,
        value: YInputContent { str },
    }
}

/// Function constructor used to create a nested `YDoc` `YInput` cell.
///
/// This function doesn't allocate any heap resources and doesn't release any on its own, therefore
/// its up to a caller to free resources once a structure is no longer needed.
#[no_mangle]
pub unsafe extern "C" fn yinput_ydoc(doc: *mut Doc) -> YInput {
    YInput {
        tag: Y_DOC,
        len: 1,
        value: YInputContent { doc },
    }
}

/// Function constructor used to create a string `YInput` cell with weak reference to another
/// element(s) living inside of the same document.
#[no_mangle]
pub unsafe extern "C" fn yinput_weak(weak: *const Weak) -> YInput {
    YInput {
        tag: Y_WEAK_LINK,
        len: 1,
        value: YInputContent { weak },
    }
}

/// Attempts to read the value for a given `YOutput` pointer as a `YDocRef` reference to a nested
/// document.
#[no_mangle]
pub unsafe extern "C" fn youtput_read_ydoc(val: *const YOutput) -> *mut Doc {
    let v = val.as_ref().unwrap();
    if v.tag == Y_DOC {
        v.value.y_doc
    } else {
        std::ptr::null_mut()
    }
}

/// Attempts to read the value for a given `YOutput` pointer as a boolean flag, which can be either
/// `1` for truthy case and `0` otherwise. Returns a null pointer in case when a value stored under
/// current `YOutput` cell is not of a boolean type.
#[no_mangle]
pub unsafe extern "C" fn youtput_read_bool(val: *const YOutput) -> *const u8 {
    let v = val.as_ref().unwrap();
    if v.tag == Y_JSON_BOOL {
        &v.value.flag
    } else {
        std::ptr::null()
    }
}

/// Attempts to read the value for a given `YOutput` pointer as a 64-bit floating point number.
///
/// Returns a null pointer in case when a value stored under current `YOutput` cell
/// is not a floating point number.
#[no_mangle]
pub unsafe extern "C" fn youtput_read_float(val: *const YOutput) -> *const f64 {
    let v = val.as_ref().unwrap();
    if v.tag == Y_JSON_NUM {
        &v.value.num
    } else {
        std::ptr::null()
    }
}

/// Attempts to read the value for a given `YOutput` pointer as a 64-bit signed integer.
///
/// Returns a null pointer in case when a value stored under current `YOutput` cell
/// is not a signed integer.
#[no_mangle]
pub unsafe extern "C" fn youtput_read_long(val: *const YOutput) -> *const i64 {
    let v = val.as_ref().unwrap();
    if v.tag == Y_JSON_INT {
        &v.value.integer
    } else {
        std::ptr::null()
    }
}

/// Attempts to read the value for a given `YOutput` pointer as a null-terminated UTF-8 encoded
/// string.
///
/// Returns a null pointer in case when a value stored under current `YOutput` cell
/// is not a string. Underlying string is released automatically as part of [youtput_destroy]
/// destructor.
#[no_mangle]
pub unsafe extern "C" fn youtput_read_string(val: *const YOutput) -> *mut c_char {
    let v = val.as_ref().unwrap();
    if v.tag == Y_JSON_STR {
        v.value.str
    } else {
        std::ptr::null_mut()
    }
}

/// Attempts to read the value for a given `YOutput` pointer as a binary payload (which length is
/// stored within `len` filed of a cell itself).
///
/// Returns a null pointer in case when a value stored under current `YOutput` cell
/// is not a binary type. Underlying binary is released automatically as part of [youtput_destroy]
/// destructor.
#[no_mangle]
pub unsafe extern "C" fn youtput_read_binary(val: *const YOutput) -> *const c_char {
    let v = val.as_ref().unwrap();
    if v.tag == Y_JSON_BUF {
        v.value.buf
    } else {
        std::ptr::null()
    }
}

/// Attempts to read the value for a given `YOutput` pointer as a JSON-like `null` value.
/// 
/// Returns `true` if the value is `null`, `false` otherwise.
#[no_mangle]
pub unsafe extern "C" fn youtput_is_json_null(val: *const YOutput) -> bool {
    let v = val.as_ref().unwrap();

    v.tag == Y_JSON_NULL
}

/// Attempts to read the value for a given `YOutput` pointer as a JSON-like `undefined` value.
///
/// Returns `true` if the value is `undefined`, `false` otherwise.
#[no_mangle]
pub unsafe extern "C" fn youtput_is_json_undefined(val: *const YOutput) -> bool {
    let v = val.as_ref().unwrap();

    v.tag == Y_JSON_UNDEF
}

/// Attempts to read the value for a given `YOutput` pointer as a JSON-like array of `YOutput`
/// values (which length is stored within `len` filed of a cell itself).
///
/// Returns a null pointer in case when a value stored under current `YOutput` cell
/// is not a JSON-like array. Underlying heap resources are released automatically as part of
/// [youtput_destroy] destructor.
#[no_mangle]
pub unsafe extern "C" fn youtput_read_json_array(val: *const YOutput) -> *mut YOutput {
    let v = val.as_ref().unwrap();
    if v.tag == Y_JSON_ARR {
        v.value.array
    } else {
        std::ptr::null_mut()
    }
}

/// Attempts to read the value for a given `YOutput` pointer as a JSON-like map of key-value entries
/// (which length is stored within `len` filed of a cell itself).
///
/// Returns a null pointer in case when a value stored under current `YOutput` cell
/// is not a JSON-like map. Underlying heap resources are released automatically as part of
/// [youtput_destroy] destructor.
#[no_mangle]
pub unsafe extern "C" fn youtput_read_json_map(val: *const YOutput) -> *mut YMapEntry {
    let v = val.as_ref().unwrap();
    if v.tag == Y_JSON_MAP {
        v.value.map
    } else {
        std::ptr::null_mut()
    }
}

/// Attempts to read the value for a given `YOutput` pointer as an `YArray`.
///
/// Returns a null pointer in case when a value stored under current `YOutput` cell
/// is not an `YArray`. Underlying heap resources are released automatically as part of
/// [youtput_destroy] destructor.
#[no_mangle]
pub unsafe extern "C" fn youtput_read_yarray(val: *const YOutput) -> *mut Branch {
    let v = val.as_ref().unwrap();
    if v.tag == Y_ARRAY {
        v.value.y_type
    } else {
        std::ptr::null_mut()
    }
}

/// Attempts to read the value for a given `YOutput` pointer as an `YXmlElement`.
///
/// Returns a null pointer in case when a value stored under current `YOutput` cell
/// is not an `YXmlElement`. Underlying heap resources are released automatically as part of
/// [youtput_destroy] destructor.
#[no_mangle]
pub unsafe extern "C" fn youtput_read_yxmlelem(val: *const YOutput) -> *mut Branch {
    let v = val.as_ref().unwrap();
    if v.tag == Y_XML_ELEM {
        v.value.y_type
    } else {
        std::ptr::null_mut()
    }
}

/// Attempts to read the value for a given `YOutput` pointer as an `YMap`.
///
/// Returns a null pointer in case when a value stored under current `YOutput` cell
/// is not an `YMap`. Underlying heap resources are released automatically as part of
/// [youtput_destroy] destructor.
#[no_mangle]
pub unsafe extern "C" fn youtput_read_ymap(val: *const YOutput) -> *mut Branch {
    let v = val.as_ref().unwrap();
    if v.tag == Y_MAP {
        v.value.y_type
    } else {
        std::ptr::null_mut()
    }
}

/// Attempts to read the value for a given `YOutput` pointer as an `YText`.
///
/// Returns a null pointer in case when a value stored under current `YOutput` cell
/// is not an `YText`. Underlying heap resources are released automatically as part of
/// [youtput_destroy] destructor.
#[no_mangle]
pub unsafe extern "C" fn youtput_read_ytext(val: *const YOutput) -> *mut Branch {
    let v = val.as_ref().unwrap();
    if v.tag == Y_TEXT {
        v.value.y_type
    } else {
        std::ptr::null_mut()
    }
}

/// Attempts to read the value for a given `YOutput` pointer as an `YXmlText`.
///
/// Returns a null pointer in case when a value stored under current `YOutput` cell
/// is not an `YXmlText`. Underlying heap resources are released automatically as part of
/// [youtput_destroy] destructor.
#[no_mangle]
pub unsafe extern "C" fn youtput_read_yxmltext(val: *const YOutput) -> *mut Branch {
    let v = val.as_ref().unwrap();
    if v.tag == Y_XML_TEXT {
        v.value.y_type
    } else {
        std::ptr::null_mut()
    }
}

/// Attempts to read the value for a given `YOutput` pointer as an `YWeakRef`.
///
/// Returns a null pointer in case when a value stored under current `YOutput` cell
/// is not an `YWeakRef`. Underlying heap resources are released automatically as part of
/// [youtput_destroy] destructor.
#[no_mangle]
pub unsafe extern "C" fn youtput_read_yweak(val: *const YOutput) -> *mut Branch {
    let v = val.as_ref().unwrap();
    if v.tag == Y_WEAK_LINK {
        v.value.y_type
    } else {
        std::ptr::null_mut()
    }
}

/// Subscribes a given callback function `cb` to changes made by this `YText` instance. Callbacks
/// are triggered whenever a `ytransaction_commit` is called.
/// Returns a subscription ID which can be then used to unsubscribe this callback by using
/// `ytext_unobserve` function.
#[no_mangle]
pub unsafe extern "C" fn ytext_observe(
    txt: *const Branch,
    state: *mut c_void,
    cb: extern "C" fn(*mut c_void, *const YTextEvent),
) -> u32 {
    assert!(!txt.is_null());

    let mut txt = TextRef::from_raw_branch(txt);
    let observer = txt.observe(move |txn, e| {
        let e = YTextEvent::new(e, txn);
        cb(state, &e as *const YTextEvent);
    });
    let subscription_id: u32 = observer.into();
    subscription_id
}

/// Subscribes a given callback function `cb` to changes made by this `YMap` instance. Callbacks
/// are triggered whenever a `ytransaction_commit` is called.
/// Returns a subscription ID which can be then used to unsubscribe this callback by using
/// `ymap_unobserve` function.
#[no_mangle]
pub unsafe extern "C" fn ymap_observe(
    map: *const Branch,
    state: *mut c_void,
    cb: extern "C" fn(*mut c_void, *const YMapEvent),
) -> u32 {
    assert!(!map.is_null());

    let mut map = MapRef::from_raw_branch(map);
    let observer = map.observe(move |txn, e| {
        let e = YMapEvent::new(e, txn);
        cb(state, &e as *const YMapEvent);
    });
    let subscription_id: u32 = observer.into();
    subscription_id
}

/// Subscribes a given callback function `cb` to changes made by this `YArray` instance. Callbacks
/// are triggered whenever a `ytransaction_commit` is called.
/// Returns a subscription ID which can be then used to unsubscribe this callback by using
/// `yarray_unobserve` function.
#[no_mangle]
pub unsafe extern "C" fn yarray_observe(
    array: *const Branch,
    state: *mut c_void,
    cb: extern "C" fn(*mut c_void, *const YArrayEvent),
) -> u32 {
    assert!(!array.is_null());

    let mut array = ArrayRef::from_raw_branch(array);
    let observer = array.observe(move |txn, e| {
        let e = YArrayEvent::new(e, txn);
        cb(state, &e as *const YArrayEvent);
    });
    let subscription_id: u32 = observer.into();
    subscription_id
}

/// Subscribes a given callback function `cb` to changes made by this `YXmlElement` instance.
/// Callbacks are triggered whenever a `ytransaction_commit` is called.
/// Returns a subscription ID which can be then used to unsubscribe this callback by using
/// `yxmlelem_unobserve` function.
#[no_mangle]
pub unsafe extern "C" fn yxmlelem_observe(
    xml: *const Branch,
    state: *mut c_void,
    cb: extern "C" fn(*mut c_void, *const YXmlEvent),
) -> u32 {
    assert!(!xml.is_null());

    let mut xml = XmlElementRef::from_raw_branch(xml);
    let observer = xml.observe(move |txn, e| {
        let e = YXmlEvent::new(e, txn);
        cb(state, &e as *const YXmlEvent);
    });
    let subscription_id: u32 = observer.into();
    subscription_id
}

/// Subscribes a given callback function `cb` to changes made by this `YXmlText` instance. Callbacks
/// are triggered whenever a `ytransaction_commit` is called.
/// Returns a subscription ID which can be then used to unsubscribe this callback by using
/// `yxmltext_unobserve` function.
#[no_mangle]
pub unsafe extern "C" fn yxmltext_observe(
    xml: *const Branch,
    state: *mut c_void,
    cb: extern "C" fn(*mut c_void, *const YXmlTextEvent),
) -> u32 {
    assert!(!xml.is_null());

    let mut xml = XmlTextRef::from_raw_branch(xml);
    let observer = xml.observe(move |txn, e| {
        let e = YXmlTextEvent::new(e, txn);
        cb(state, &e as *const YXmlTextEvent);
    });
    let subscription_id: u32 = observer.into();
    subscription_id
}

/// Subscribes a given callback function `cb` to changes made by this shared type instance as well
/// as all nested shared types living within it. Callbacks are triggered whenever a
/// `ytransaction_commit` is called.
///
/// Returns a subscription ID which can be then used to unsubscribe this callback by using
/// `yunobserve_deep` function.
#[no_mangle]
pub unsafe extern "C" fn yobserve_deep(
    ytype: *mut Branch,
    state: *mut c_void,
    cb: extern "C" fn(*mut c_void, u32, *const YEvent),
) -> u32 {
    assert!(!ytype.is_null());

    let branch = ytype.as_mut().unwrap();
    let observer = branch.observe_deep(move |txn, events| {
        let events: Vec<_> = events.iter().map(|e| YEvent::new(txn, e)).collect();
        let len = events.len() as u32;
        cb(state, len, events.as_ptr());
    });
    let subscription_id: u32 = observer.into();
    subscription_id
}

/// Event generated for callbacks subscribed using `ydoc_observe_after_transaction`. It contains
/// snapshot of changes made within any committed transaction.
#[repr(C)]
pub struct YAfterTransactionEvent {
    /// Descriptor of a document state at the moment of creating the transaction.
    pub before_state: YStateVector,
    /// Descriptor of a document state at the moment of committing the transaction.
    pub after_state: YStateVector,
    /// Information about all items deleted within the scope of a transaction.
    pub delete_set: YDeleteSet,
}

impl YAfterTransactionEvent {
    unsafe fn new(e: &TransactionCleanupEvent) -> Self {
        YAfterTransactionEvent {
            before_state: YStateVector::new(&e.before_state),
            after_state: YStateVector::new(&e.after_state),
            delete_set: YDeleteSet::new(&e.delete_set),
        }
    }
}

#[repr(C)]
pub struct YSubdocsEvent {
    added_len: u32,
    removed_len: u32,
    loaded_len: u32,
    added: *mut *mut Doc,
    removed: *mut *mut Doc,
    loaded: *mut *mut Doc,
}

impl YSubdocsEvent {
    unsafe fn new(e: &SubdocsEvent) -> Self {
        fn into_ptr(v: SubdocsEventIter) -> *mut *mut Doc {
            let array: Vec<_> = v.map(|doc| Box::into_raw(Box::new(doc.clone()))).collect();
            let mut boxed = array.into_boxed_slice();
            let ptr = boxed.as_mut_ptr();
            forget(boxed);
            ptr
        }

        let added = e.added();
        let removed = e.removed();
        let loaded = e.loaded();

        YSubdocsEvent {
            added_len: added.len() as u32,
            removed_len: removed.len() as u32,
            loaded_len: loaded.len() as u32,
            added: into_ptr(added),
            removed: into_ptr(removed),
            loaded: into_ptr(loaded),
        }
    }
}

impl Drop for YSubdocsEvent {
    fn drop(&mut self) {
        fn release(len: u32, buf: *mut *mut Doc) {
            unsafe {
                let docs = Vec::from_raw_parts(buf, len as usize, len as usize);
                for d in docs {
                    drop(Box::from_raw(d));
                }
            }
        }

        release(self.added_len, self.added);
        release(self.removed_len, self.removed);
        release(self.loaded_len, self.loaded);
    }
}

/// Struct representing a state of a document. It contains the last seen clocks for blocks submitted
/// per any of the clients collaborating on document updates.
#[repr(C)]
pub struct YStateVector {
    /// Number of clients. It describes a length of both `client_ids` and `clocks` arrays.
    pub entries_count: u32,
    /// Array of unique client identifiers (length is given in `entries_count` field). Each client
    /// ID has corresponding clock attached, which can be found in `clocks` field under the same
    /// index.
    pub client_ids: *mut u64,
    /// Array of clocks (length is given in `entries_count` field) known for each client. Each clock
    /// has a corresponding client identifier attached, which can be found in `client_ids` field
    /// under the same index.
    pub clocks: *mut u32,
}

impl YStateVector {
    unsafe fn new(sv: &StateVector) -> Self {
        let entries_count = sv.len() as u32;
        let mut client_ids = Vec::with_capacity(sv.len());
        let mut clocks = Vec::with_capacity(sv.len());
        for (&client, &clock) in sv.iter() {
            client_ids.push(client as u64);
            clocks.push(clock as u32);
        }

        YStateVector {
            entries_count,
            client_ids: Box::into_raw(client_ids.into_boxed_slice()) as *mut _,
            clocks: Box::into_raw(clocks.into_boxed_slice()) as *mut _,
        }
    }
}

impl Drop for YStateVector {
    fn drop(&mut self) {
        let len = self.entries_count as usize;
        drop(unsafe { Vec::from_raw_parts(self.client_ids, len, len) });
        drop(unsafe { Vec::from_raw_parts(self.clocks, len, len) });
    }
}

/// Delete set is a map of `(ClientID, Range[])` entries. Length of a map is stored in
/// `entries_count` field. ClientIDs reside under `client_ids` and their corresponding range
/// sequences can be found under the same index of `ranges` field.
#[repr(C)]
pub struct YDeleteSet {
    /// Number of client identifier entries.
    pub entries_count: u32,
    /// Array of unique client identifiers (length is given in `entries_count` field). Each client
    /// ID has corresponding sequence of ranges attached, which can be found in `ranges` field under
    /// the same index.
    pub client_ids: *mut u64,
    /// Array of range sequences (length is given in `entries_count` field). Each sequence has
    /// a corresponding client ID attached, which can be found in `client_ids` field under
    /// the same index.
    pub ranges: *mut YIdRangeSeq,
}

impl YDeleteSet {
    unsafe fn new(ds: &DeleteSet) -> Self {
        let len = ds.len();
        let mut client_ids = Vec::with_capacity(len);
        let mut ranges = Vec::with_capacity(len);

        for (&client, range) in ds.iter() {
            client_ids.push(client);
            let seq: Vec<_> = range
                .iter()
                .map(|r| YIdRange {
                    start: r.start as u32,
                    end: r.end as u32,
                })
                .collect();
            ranges.push(YIdRangeSeq {
                len: seq.len() as u32,
                seq: Box::into_raw(seq.into_boxed_slice()) as *mut _,
            })
        }

        YDeleteSet {
            entries_count: len as u32,
            client_ids: Box::into_raw(client_ids.into_boxed_slice()) as *mut _,
            ranges: Box::into_raw(ranges.into_boxed_slice()) as *mut _,
        }
    }
}

impl Drop for YDeleteSet {
    fn drop(&mut self) {
        let len = self.entries_count as usize;
        drop(unsafe { Vec::from_raw_parts(self.client_ids, len, len) });
        drop(unsafe { Vec::from_raw_parts(self.ranges, len, len) });
    }
}

/// Fixed-length sequence of ID ranges. Each range is a pair of [start, end) values, describing the
/// range of items identified by clock values, that this range refers to.
#[repr(C)]
pub struct YIdRangeSeq {
    /// Number of ranges stored in this sequence.
    pub len: u32,
    /// Array (length is stored in `len` field) or ranges. Each range is a pair of [start, end)
    /// values, describing continuous collection of items produced by the same client, identified
    /// by clock values, that this range refers to.
    pub seq: *mut YIdRange,
}

impl Drop for YIdRangeSeq {
    fn drop(&mut self) {
        let len = self.len as usize;
        drop(unsafe { Vec::from_raw_parts(self.seq, len, len) })
    }
}

#[repr(C)]
pub struct YIdRange {
    pub start: u32,
    pub end: u32,
}

#[repr(C)]
pub struct YEvent {
    /// Tag describing, which shared type emitted this event.
    ///
    /// - [Y_TEXT] for pointers to `YText` data types.
    /// - [Y_ARRAY] for pointers to `YArray` data types.
    /// - [Y_MAP] for pointers to `YMap` data types.
    /// - [Y_XML_ELEM] for pointers to `YXmlElement` data types.
    /// - [Y_XML_TEXT] for pointers to `YXmlText` data types.
    pub tag: i8,

    /// A nested event type, specific for a shared data type that triggered it. Type of an
    /// event can be verified using `tag` field.
    pub content: YEventContent,
}

impl YEvent {
    fn new<'doc>(txn: &yrs::TransactionMut<'doc>, e: &Event) -> YEvent {
        match e {
            Event::Text(e) => YEvent {
                tag: Y_TEXT,
                content: YEventContent {
                    text: YTextEvent::new(e, txn),
                },
            },
            Event::Array(e) => YEvent {
                tag: Y_ARRAY,
                content: YEventContent {
                    array: YArrayEvent::new(e, txn),
                },
            },
            Event::Map(e) => YEvent {
                tag: Y_MAP,
                content: YEventContent {
                    map: YMapEvent::new(e, txn),
                },
            },
            Event::XmlFragment(e) => YEvent {
                tag: if let XmlNode::Fragment(_) = e.target() {
                    Y_XML_FRAG
                } else {
                    Y_XML_ELEM
                },
                content: YEventContent {
                    xml_elem: YXmlEvent::new(e, txn),
                },
            },
            Event::XmlText(e) => YEvent {
                tag: Y_XML_TEXT,
                content: YEventContent {
                    xml_text: YXmlTextEvent::new(e, txn),
                },
            },
            Event::Weak(e) => YEvent {
                tag: Y_WEAK_LINK,
                content: YEventContent {
                    weak: YWeakLinkEvent::new(e, txn),
                },
            },
        }
    }
}

#[repr(C)]
pub union YEventContent {
    pub text: YTextEvent,
    pub map: YMapEvent,
    pub array: YArrayEvent,
    pub xml_elem: YXmlEvent,
    pub xml_text: YXmlTextEvent,
    pub weak: YWeakLinkEvent,
}

/// Event pushed into callbacks registered with `ytext_observe` function. It contains delta of all
/// text changes made within a scope of corresponding transaction (see: `ytext_event_delta`) as
/// well as navigation data used to identify a `YText` instance which triggered this event.
#[repr(C)]
#[derive(Copy, Clone)]
pub struct YTextEvent {
    inner: *const c_void,
    txn: *const yrs::TransactionMut<'static>,
}

impl YTextEvent {
    fn new<'dev>(inner: &TextEvent, txn: &yrs::TransactionMut<'dev>) -> Self {
        let inner = inner as *const TextEvent as *const _;
        let txn: &yrs::TransactionMut<'static> = unsafe { std::mem::transmute(txn) };
        let txn = txn as *const _;
        YTextEvent { inner, txn }
    }

    fn txn(&self) -> &yrs::TransactionMut {
        unsafe { self.txn.as_ref().unwrap() }
    }
}

impl Deref for YTextEvent {
    type Target = TextEvent;

    fn deref(&self) -> &Self::Target {
        unsafe { (self.inner as *const TextEvent).as_ref().unwrap() }
    }
}

/// Event pushed into callbacks registered with `yarray_observe` function. It contains delta of all
/// content changes made within a scope of corresponding transaction (see: `yarray_event_delta`) as
/// well as navigation data used to identify a `YArray` instance which triggered this event.
#[repr(C)]
#[derive(Copy, Clone)]
pub struct YArrayEvent {
    inner: *const c_void,
    txn: *const yrs::TransactionMut<'static>,
}

impl YArrayEvent {
    fn new<'doc>(inner: &ArrayEvent, txn: &yrs::TransactionMut<'doc>) -> Self {
        let inner = inner as *const ArrayEvent as *const _;
        let txn: &yrs::TransactionMut<'static> = unsafe { std::mem::transmute(txn) };
        let txn = txn as *const _;
        YArrayEvent { inner, txn }
    }

    fn txn(&self) -> &yrs::TransactionMut {
        unsafe { self.txn.as_ref().unwrap() }
    }
}

impl Deref for YArrayEvent {
    type Target = ArrayEvent;

    fn deref(&self) -> &Self::Target {
        unsafe { (self.inner as *const ArrayEvent).as_ref().unwrap() }
    }
}

/// Event pushed into callbacks registered with `ymap_observe` function. It contains all
/// key-value changes made within a scope of corresponding transaction (see: `ymap_event_keys`) as
/// well as navigation data used to identify a `YMap` instance which triggered this event.
#[repr(C)]
#[derive(Copy, Clone)]
pub struct YMapEvent {
    inner: *const c_void,
    txn: *const yrs::TransactionMut<'static>,
}

impl YMapEvent {
    fn new<'doc>(inner: &MapEvent, txn: &yrs::TransactionMut<'doc>) -> Self {
        let inner = inner as *const MapEvent as *const _;
        let txn: &yrs::TransactionMut<'static> = unsafe { std::mem::transmute(txn) };
        let txn = txn as *const _;
        YMapEvent { inner, txn }
    }

    fn txn(&self) -> &yrs::TransactionMut<'static> {
        unsafe { self.txn.as_ref().unwrap() }
    }
}

impl Deref for YMapEvent {
    type Target = MapEvent;

    fn deref(&self) -> &Self::Target {
        unsafe { (self.inner as *const MapEvent).as_ref().unwrap() }
    }
}

/// Event pushed into callbacks registered with `yxmlelem_observe` function. It contains
/// all attribute changes made within a scope of corresponding transaction
/// (see: `yxmlelem_event_keys`) as well as child XML nodes changes (see: `yxmlelem_event_delta`)
/// and navigation data used to identify a `YXmlElement` instance which triggered this event.
#[repr(C)]
#[derive(Copy, Clone)]
pub struct YXmlEvent {
    inner: *const c_void,
    txn: *const yrs::TransactionMut<'static>,
}

impl YXmlEvent {
    fn new<'doc>(inner: &XmlEvent, txn: &yrs::TransactionMut<'doc>) -> Self {
        let inner = inner as *const XmlEvent as *const _;
        let txn: &yrs::TransactionMut<'static> = unsafe { std::mem::transmute(txn) };
        let txn = txn as *const _;
        YXmlEvent { inner, txn }
    }

    fn txn(&self) -> &yrs::TransactionMut<'static> {
        unsafe { self.txn.as_ref().unwrap() }
    }
}

impl Deref for YXmlEvent {
    type Target = XmlEvent;

    fn deref(&self) -> &Self::Target {
        unsafe { (self.inner as *const XmlEvent).as_ref().unwrap() }
    }
}

/// Event pushed into callbacks registered with `yxmltext_observe` function. It contains
/// all attribute changes made within a scope of corresponding transaction
/// (see: `yxmltext_event_keys`) as well as text edits (see: `yxmltext_event_delta`)
/// and navigation data used to identify a `YXmlText` instance which triggered this event.
#[repr(C)]
#[derive(Copy, Clone)]
pub struct YXmlTextEvent {
    inner: *const c_void,
    txn: *const yrs::TransactionMut<'static>,
}

impl YXmlTextEvent {
    fn new<'doc>(inner: &XmlTextEvent, txn: &yrs::TransactionMut<'doc>) -> Self {
        let inner = inner as *const XmlTextEvent as *const _;
        let txn: &yrs::TransactionMut<'static> = unsafe { std::mem::transmute(txn) };
        let txn = txn as *const _;
        YXmlTextEvent { inner, txn }
    }

    fn txn(&self) -> &yrs::TransactionMut<'static> {
        unsafe { self.txn.as_ref().unwrap() }
    }
}

impl Deref for YXmlTextEvent {
    type Target = XmlTextEvent;

    fn deref(&self) -> &Self::Target {
        unsafe { (self.inner as *const XmlTextEvent).as_ref().unwrap() }
    }
}

/// Event pushed into callbacks registered with `yweak_observe` function. It contains
/// all an event changes of the underlying transaction.
#[repr(C)]
#[derive(Copy, Clone)]
pub struct YWeakLinkEvent {
    inner: *const c_void,
    txn: *const yrs::TransactionMut<'static>,
}

impl YWeakLinkEvent {
    fn new<'doc>(inner: &WeakEvent, txn: &yrs::TransactionMut<'doc>) -> Self {
        let inner = inner as *const WeakEvent as *const _;
        let txn: &yrs::TransactionMut<'static> = unsafe { std::mem::transmute(txn) };
        let txn = txn as *const _;
        YWeakLinkEvent { inner, txn }
    }
}

impl Deref for YWeakLinkEvent {
    type Target = WeakEvent;

    fn deref(&self) -> &Self::Target {
        unsafe { (self.inner as *const WeakEvent).as_ref().unwrap() }
    }
}

/// Releases a callback subscribed via `yweak_observe` function represented by passed
/// observer parameter.
#[no_mangle]
pub unsafe extern "C" fn yweak_unobserve(txt: *const Branch, subscription_id: u32) {
    let weak: WeakRef<BranchPtr> = WeakRef::from_raw_branch(txt);
    weak.unobserve(subscription_id as SubscriptionId);
}

/// Releases a callback subscribed via `ytext_observe` function represented by passed
/// observer parameter.
#[no_mangle]
pub unsafe extern "C" fn ytext_unobserve(txt: *const Branch, subscription_id: u32) {
    let txt = TextRef::from_raw_branch(txt);
    txt.unobserve(subscription_id as SubscriptionId);
}

/// Releases a callback subscribed via `yarray_observe` function represented by passed
/// observer parameter.
#[no_mangle]
pub unsafe extern "C" fn yarray_unobserve(array: *const Branch, subscription_id: u32) {
    let txt = ArrayRef::from_raw_branch(array);
    txt.unobserve(subscription_id as SubscriptionId);
}

/// Releases a callback subscribed via `ymap_observe` function represented by passed
/// observer parameter.
#[no_mangle]
pub unsafe extern "C" fn ymap_unobserve(map: *const Branch, subscription_id: u32) {
    let map = MapRef::from_raw_branch(map);
    map.unobserve(subscription_id as SubscriptionId);
}

/// Releases a callback subscribed via `yxmlelem_observe` function represented by passed
/// observer parameter.
#[no_mangle]
pub unsafe extern "C" fn yxmlelem_unobserve(xml: *const Branch, subscription_id: u32) {
    let xml = XmlElementRef::from_raw_branch(xml);
    xml.unobserve(subscription_id as SubscriptionId);
}

/// Releases a callback subscribed via `yxmltext_observe` function represented by passed
/// observer parameter.
#[no_mangle]
pub unsafe extern "C" fn yxmltext_unobserve(xml: *const Branch, subscription_id: u32) {
    let xml = XmlTextRef::from_raw_branch(xml);
    xml.unobserve(subscription_id as SubscriptionId);
}

/// Releases a callback subscribed via `yobserve_deep` function represented by passed
/// observer parameter.
#[no_mangle]
pub unsafe extern "C" fn yunobserve_deep(ytype: *mut Branch, subscription_id: u32) {
    assert!(!ytype.is_null());
    let branch = ytype.as_mut().unwrap();
    branch.unobserve_deep(subscription_id as SubscriptionId);
}

/// Returns a pointer to a shared collection, which triggered passed event `e`.
#[no_mangle]
pub unsafe extern "C" fn ytext_event_target(e: *const YTextEvent) -> *mut Branch {
    assert!(!e.is_null());
    let out = (&*e).target().clone();
    out.into_raw_branch()
}

/// Returns a pointer to a shared collection, which triggered passed event `e`.
#[no_mangle]
pub unsafe extern "C" fn yarray_event_target(e: *const YArrayEvent) -> *mut Branch {
    assert!(!e.is_null());
    let out = (&*e).target().clone();
    Box::into_raw(Box::new(out)) as *mut _
}

/// Returns a pointer to a shared collection, which triggered passed event `e`.
#[no_mangle]
pub unsafe extern "C" fn ymap_event_target(e: *const YMapEvent) -> *mut Branch {
    assert!(!e.is_null());
    let out = (&*e).target().clone();
    Box::into_raw(Box::new(out)) as *mut _
}

/// Returns a pointer to a shared collection, which triggered passed event `e`.
#[no_mangle]
pub unsafe extern "C" fn yxmlelem_event_target(e: *const YXmlEvent) -> *mut Branch {
    assert!(!e.is_null());
    let out = (&*e).target().clone();
    Box::into_raw(Box::new(out)) as *mut _
}

/// Returns a pointer to a shared collection, which triggered passed event `e`.
#[no_mangle]
pub unsafe extern "C" fn yxmltext_event_target(e: *const YXmlTextEvent) -> *mut Branch {
    assert!(!e.is_null());
    let out = (&*e).target().clone();
    Box::into_raw(Box::new(out)) as *mut _
}

/// Returns a path from a root type down to a current shared collection (which can be obtained using
/// `ytext_event_target` function). It can consist of either integer indexes (used by sequence
/// components) of *char keys (used by map components). `len` output parameter is used to provide
/// information about length of the path.
///
/// Path returned this way should be eventually released using `ypath_destroy`.
#[no_mangle]
pub unsafe extern "C" fn ytext_event_path(
    e: *const YTextEvent,
    len: *mut u32,
) -> *mut YPathSegment {
    assert!(!e.is_null());
    let e = &*e;
    let path: Vec<_> = e.path().into_iter().map(YPathSegment::from).collect();
    let out = path.into_boxed_slice();
    *len = out.len() as u32;
    Box::into_raw(out) as *mut _
}

/// Returns a path from a root type down to a current shared collection (which can be obtained using
/// `ymap_event_target` function). It can consist of either integer indexes (used by sequence
/// components) of *char keys (used by map components). `len` output parameter is used to provide
/// information about length of the path.
///
/// Path returned this way should be eventually released using `ypath_destroy`.
#[no_mangle]
pub unsafe extern "C" fn ymap_event_path(e: *const YMapEvent, len: *mut u32) -> *mut YPathSegment {
    assert!(!e.is_null());
    let e = &*e;
    let path: Vec<_> = e.path().into_iter().map(YPathSegment::from).collect();
    let out = path.into_boxed_slice();
    *len = out.len() as u32;
    Box::into_raw(out) as *mut _
}

/// Returns a path from a root type down to a current shared collection (which can be obtained using
/// `yxmlelem_event_path` function). It can consist of either integer indexes (used by sequence
/// components) of *char keys (used by map components). `len` output parameter is used to provide
/// information about length of the path.
///
/// Path returned this way should be eventually released using `ypath_destroy`.
#[no_mangle]
pub unsafe extern "C" fn yxmlelem_event_path(
    e: *const YXmlEvent,
    len: *mut u32,
) -> *mut YPathSegment {
    assert!(!e.is_null());
    let e = &*e;
    let path: Vec<_> = e.path().into_iter().map(YPathSegment::from).collect();
    let out = path.into_boxed_slice();
    *len = out.len() as u32;
    Box::into_raw(out) as *mut _
}

/// Returns a path from a root type down to a current shared collection (which can be obtained using
/// `yxmltext_event_path` function). It can consist of either integer indexes (used by sequence
/// components) of *char keys (used by map components). `len` output parameter is used to provide
/// information about length of the path.
///
/// Path returned this way should be eventually released using `ypath_destroy`.
#[no_mangle]
pub unsafe extern "C" fn yxmltext_event_path(
    e: *const YXmlTextEvent,
    len: *mut u32,
) -> *mut YPathSegment {
    assert!(!e.is_null());
    let e = &*e;
    let path: Vec<_> = e.path().into_iter().map(YPathSegment::from).collect();
    let out = path.into_boxed_slice();
    *len = out.len() as u32;
    Box::into_raw(out) as *mut _
}

/// Returns a path from a root type down to a current shared collection (which can be obtained using
/// `yarray_event_target` function). It can consist of either integer indexes (used by sequence
/// components) of *char keys (used by map components). `len` output parameter is used to provide
/// information about length of the path.
///
/// Path returned this way should be eventually released using `ypath_destroy`.
#[no_mangle]
pub unsafe extern "C" fn yarray_event_path(
    e: *const YArrayEvent,
    len: *mut u32,
) -> *mut YPathSegment {
    assert!(!e.is_null());
    let e = &*e;
    let path: Vec<_> = e.path().into_iter().map(YPathSegment::from).collect();
    let out = path.into_boxed_slice();
    *len = out.len() as u32;
    Box::into_raw(out) as *mut _
}

/// Releases allocated memory used by objects returned from path accessor functions of shared type
/// events.
#[no_mangle]
pub unsafe extern "C" fn ypath_destroy(path: *mut YPathSegment, len: u32) {
    if !path.is_null() {
        drop(Vec::from_raw_parts(path, len as usize, len as usize));
    }
}

/// Returns a sequence of changes produced by sequence component of shared collections (such as
/// `YText`, `YXmlText` and XML nodes added to `YXmlElement`). `len` output parameter is used to
/// provide information about number of changes produced.
///
/// Delta returned from this function should eventually be released using `yevent_delta_destroy`
/// function.
#[no_mangle]
pub unsafe extern "C" fn ytext_event_delta(e: *const YTextEvent, len: *mut u32) -> *mut YDelta {
    assert!(!e.is_null());
    let e = &*e;
    let delta: Vec<_> = e.delta(e.txn()).into_iter().map(YDelta::from).collect();

    let out = delta.into_boxed_slice();
    *len = out.len() as u32;
    Box::into_raw(out) as *mut _
}

/// Returns a sequence of changes produced by sequence component of shared collections (such as
/// `YText`, `YXmlText` and XML nodes added to `YXmlElement`). `len` output parameter is used to
/// provide information about number of changes produced.
///
/// Delta returned from this function should eventually be released using `yevent_delta_destroy`
/// function.
#[no_mangle]
pub unsafe extern "C" fn yxmltext_event_delta(
    e: *const YXmlTextEvent,
    len: *mut u32,
) -> *mut YDelta {
    assert!(!e.is_null());
    let e = &*e;
    let delta: Vec<_> = e.delta(e.txn()).into_iter().map(YDelta::from).collect();

    let out = delta.into_boxed_slice();
    *len = out.len() as u32;
    Box::into_raw(out) as *mut _
}

/// Returns a sequence of changes produced by sequence component of shared collections (such as
/// `YText`, `YXmlText` and XML nodes added to `YXmlElement`). `len` output parameter is used to
/// provide information about number of changes produced.
///
/// Delta returned from this function should eventually be released using `yevent_delta_destroy`
/// function.
#[no_mangle]
pub unsafe extern "C" fn yarray_event_delta(
    e: *const YArrayEvent,
    len: *mut u32,
) -> *mut YEventChange {
    assert!(!e.is_null());
    let e = &*e;
    let delta: Vec<_> = e
        .delta(e.txn())
        .into_iter()
        .map(YEventChange::from)
        .collect();

    let out = delta.into_boxed_slice();
    *len = out.len() as u32;
    Box::into_raw(out) as *mut _
}

/// Returns a sequence of changes produced by sequence component of shared collections (such as
/// `YText`, `YXmlText` and XML nodes added to `YXmlElement`). `len` output parameter is used to
/// provide information about number of changes produced.
///
/// Delta returned from this function should eventually be released using `yevent_delta_destroy`
/// function.
#[no_mangle]
pub unsafe extern "C" fn yxmlelem_event_delta(
    e: *const YXmlEvent,
    len: *mut u32,
) -> *mut YEventChange {
    assert!(!e.is_null());
    let e = &*e;
    let delta: Vec<_> = e
        .delta(e.txn())
        .into_iter()
        .map(YEventChange::from)
        .collect();

    let out = delta.into_boxed_slice();
    *len = out.len() as u32;
    Box::into_raw(out) as *mut _
}

/// Releases memory allocated by the object returned from `yevent_delta` function.
#[no_mangle]
pub unsafe extern "C" fn ytext_delta_destroy(delta: *mut YDelta, len: u32) {
    if !delta.is_null() {
        let delta = Vec::from_raw_parts(delta, len as usize, len as usize);
        drop(delta);
    }
}

/// Releases memory allocated by the object returned from `yevent_delta` function.
#[no_mangle]
pub unsafe extern "C" fn yevent_delta_destroy(delta: *mut YEventChange, len: u32) {
    if !delta.is_null() {
        let delta = Vec::from_raw_parts(delta, len as usize, len as usize);
        drop(delta);
    }
}

/// Returns a sequence of changes produced by map component of shared collections (such as
/// `YMap` and `YXmlText`/`YXmlElement` attribute changes). `len` output parameter is used to
/// provide information about number of changes produced.
///
/// Delta returned from this function should eventually be released using `yevent_keys_destroy`
/// function.
#[no_mangle]
pub unsafe extern "C" fn ymap_event_keys(
    e: *const YMapEvent,
    len: *mut u32,
) -> *mut YEventKeyChange {
    assert!(!e.is_null());
    let e = &*e;
    let delta: Vec<_> = e
        .keys(e.txn())
        .into_iter()
        .map(|(k, v)| YEventKeyChange::new(k.as_ref(), v))
        .collect();

    let out = delta.into_boxed_slice();
    *len = out.len() as u32;
    Box::into_raw(out) as *mut _
}

/// Returns a sequence of changes produced by map component of shared collections.
/// `len` output parameter is used to provide information about number of changes produced.
///
/// Delta returned from this function should eventually be released using `yevent_keys_destroy`
/// function.
#[no_mangle]
pub unsafe extern "C" fn yxmlelem_event_keys(
    e: *const YXmlEvent,
    len: *mut u32,
) -> *mut YEventKeyChange {
    assert!(!e.is_null());
    let e = &*e;
    let delta: Vec<_> = e
        .keys(e.txn())
        .into_iter()
        .map(|(k, v)| YEventKeyChange::new(k.as_ref(), v))
        .collect();

    let out = delta.into_boxed_slice();
    *len = out.len() as u32;
    Box::into_raw(out) as *mut _
}

/// Returns a sequence of changes produced by map component of shared collections.
/// `len` output parameter is used to provide information about number of changes produced.
///
/// Delta returned from this function should eventually be released using `yevent_keys_destroy`
/// function.
#[no_mangle]
pub unsafe extern "C" fn yxmltext_event_keys(
    e: *const YXmlTextEvent,
    len: *mut u32,
) -> *mut YEventKeyChange {
    assert!(!e.is_null());
    let e = &*e;
    let delta: Vec<_> = e
        .keys(e.txn())
        .into_iter()
        .map(|(k, v)| YEventKeyChange::new(k.as_ref(), v))
        .collect();

    let out = delta.into_boxed_slice();
    *len = out.len() as u32;
    Box::into_raw(out) as *mut _
}

/// Releases memory allocated by the object returned from `yxml_event_keys` and `ymap_event_keys`
/// functions.
#[no_mangle]
pub unsafe extern "C" fn yevent_keys_destroy(keys: *mut YEventKeyChange, len: u32) {
    if !keys.is_null() {
        drop(Vec::from_raw_parts(keys, len as usize, len as usize));
    }
}

pub type YUndoManager = yrs::undo::UndoManager<AtomicPtr<c_void>>;

#[repr(C)]
pub struct YUndoManagerOptions {
    pub capture_timeout_millis: i32,
}

// TODO [LSViana] Maybe rename this to `yundo_manager_new_with_options` to match `ydoc_new_with_options`?
#[no_mangle]
pub unsafe extern "C" fn yundo_manager(
    doc: *const Doc,
    ytype: *const Branch,
    options: *const YUndoManagerOptions,
) -> *mut YUndoManager {
    let doc = doc.as_ref().unwrap();
    let branch = ytype.as_ref().unwrap();

    let mut o = yrs::undo::Options::default();
    if let Some(options) = options.as_ref() {
        if options.capture_timeout_millis >= 0 {
            o.capture_timeout_millis = options.capture_timeout_millis as u64;
        }
    };
    let boxed = Box::new(yrs::undo::UndoManager::with_options(
        doc,
        &BranchPtr::from(branch),
        o,
    ));
    Box::into_raw(boxed)
}

#[no_mangle]
pub unsafe extern "C" fn yundo_manager_destroy(mgr: *mut YUndoManager) {
    drop(Box::from_raw(mgr));
}

#[no_mangle]
pub unsafe extern "C" fn yundo_manager_add_origin(
    mgr: *mut YUndoManager,
    origin_len: u32,
    origin: *const c_char,
) {
    let mgr = mgr.as_mut().unwrap();
    let bytes = std::slice::from_raw_parts(origin as *const u8, origin_len as usize);
    mgr.include_origin(Origin::from(bytes));
}

#[no_mangle]
pub unsafe extern "C" fn yundo_manager_remove_origin(
    mgr: *mut YUndoManager,
    origin_len: u32,
    origin: *const c_char,
) {
    let mgr = mgr.as_mut().unwrap();
    let bytes = std::slice::from_raw_parts(origin as *const u8, origin_len as usize);
    mgr.exclude_origin(Origin::from(bytes));
}

#[no_mangle]
pub unsafe extern "C" fn yundo_manager_add_scope(mgr: *mut YUndoManager, ytype: *const Branch) {
    let mgr = mgr.as_mut().unwrap();
    let branch = ytype.as_ref().unwrap();
    mgr.expand_scope(&BranchPtr::from(branch));
}

#[no_mangle]
pub unsafe extern "C" fn yundo_manager_clear(mgr: *mut YUndoManager) -> u8 {
    let mgr = mgr.as_mut().unwrap();
    match mgr.clear() {
        Ok(_) => Y_TRUE,
        Err(_) => Y_FALSE,
    }
}

#[no_mangle]
pub unsafe extern "C" fn yundo_manager_stop(mgr: *mut YUndoManager) {
    let mgr = mgr.as_mut().unwrap();
    mgr.reset();
}

#[no_mangle]
pub unsafe extern "C" fn yundo_manager_undo(mgr: *mut YUndoManager) -> u8 {
    let mgr = mgr.as_mut().unwrap();
    
    // TODO [LSViana] Check whether the value inside Ok() should be used as result.
    // Currently, if no changes are applied, the result is Ok(false) which still returns true.
    match mgr.undo() {
        Ok(true) => Y_TRUE,
        Ok(false) => Y_FALSE,
        Err(_) => Y_FALSE,
    }
}

#[no_mangle]
pub unsafe extern "C" fn yundo_manager_redo(mgr: *mut YUndoManager) -> u8 {
    let mgr = mgr.as_mut().unwrap();
    match mgr.redo() {
        Ok(true) => Y_TRUE,
        Ok(false) => Y_FALSE,
        Err(_) => Y_FALSE,
    }
}

#[no_mangle]
pub unsafe extern "C" fn yundo_manager_can_undo(mgr: *mut YUndoManager) -> u8 {
    let mgr = mgr.as_mut().unwrap();
    if mgr.can_undo() {
        Y_TRUE
    } else {
        Y_FALSE
    }
}

#[no_mangle]
pub unsafe extern "C" fn yundo_manager_can_redo(mgr: *mut YUndoManager) -> u8 {
    let mgr = mgr.as_mut().unwrap();
    if mgr.can_redo() {
        Y_TRUE
    } else {
        Y_FALSE
    }
}

#[no_mangle]
pub unsafe extern "C" fn yundo_manager_observe_added(
    mgr: *mut YUndoManager,
    state: *mut c_void,
    cb: extern "C" fn(*mut c_void, *const YUndoEvent),
) -> u32 {
    let mgr = mgr.as_mut().unwrap();
    let subscription_id: SubscriptionId = mgr
        .observe_item_added(move |_, e| {
            let meta_ptr = {
                let event = YUndoEvent::new(e);
                cb(state, &event as *const YUndoEvent);
                event.meta
            };
            e.item.meta.store(meta_ptr, Ordering::Release);
        })
        .into();
    subscription_id
}

#[no_mangle]
pub unsafe extern "C" fn yundo_manager_unobserve_added(
    mgr: *mut YUndoManager,
    subscription_id: u32,
) {
    let mgr = mgr.as_mut().unwrap();
    mgr.unobserve_item_added(subscription_id as SubscriptionId);
}

#[no_mangle]
pub unsafe extern "C" fn yundo_manager_observe_popped(
    mgr: *mut YUndoManager,
    state: *mut c_void,
    cb: extern "C" fn(*mut c_void, *const YUndoEvent),
) -> u32 {
    let mgr = mgr.as_mut().unwrap();
    let subscription_id: SubscriptionId = mgr
        .observe_item_popped(move |_, e| {
            let meta_ptr = {
                let event = YUndoEvent::new(e);
                cb(state, &event as *const YUndoEvent);
                event.meta
            };
            e.item.meta.store(meta_ptr, Ordering::Release);
        })
        .into();
    subscription_id
}

#[no_mangle]
pub unsafe extern "C" fn yundo_manager_unobserve_popped(
    mgr: *mut YUndoManager,
    subscription_id: u32,
) {
    let mgr = mgr.as_mut().unwrap();
    mgr.unobserve_item_popped(subscription_id as SubscriptionId);
}

pub const Y_KIND_UNDO: c_char = 0;
pub const Y_KIND_REDO: c_char = 1;

/// Event type related to `UndoManager` observer operations, such as `yundo_manager_observe_popped`
/// and `yundo_manager_observe_added`. It contains various informations about the context in which
/// undo/redo operations are executed.
#[repr(C)]
pub struct YUndoEvent {
    /// Informs if current event is related to executed undo (`Y_KIND_UNDO`) or redo (`Y_KIND_REDO`)
    /// operation.
    pub kind: c_char,
    /// Origin assigned to a transaction, in context of which this event is being executed.
    /// Transaction origin is specified via `ydoc_write_transaction(doc, origin_len, origin)`.
    pub origin: *const c_char,
    /// Length of an `origin` field assigned to a transaction, in context of which this event is
    /// being executed.
    /// Transaction origin is specified via `ydoc_write_transaction(doc, origin_len, origin)`.
    pub origin_len: u32,
    /// Set of identifiers of all insert operations that happened in a scope of a current undo/redo
    /// operation.
    pub insertions: YDeleteSet,
    /// Set of identifiers of all remove operations that happened in a scope of a current undo/redo
    /// operation.
    pub deletions: YDeleteSet,
    /// Pointer to a custom metadata object that can be passed between
    /// `yundo_manager_observe_popped` and `yundo_manager_observe_added`. It's useful for passing
    /// around custom user data ie. cursor position, that needs to be remembered and restored as
    /// part of undo/redo operations.
    ///
    /// This field always starts with no value (`NULL`) assigned to it and can be set/unset in
    /// corresponding callback calls. In such cases it's up to a programmer to handle allocation
    /// and deallocation of memory that this pointer will point to. Not releasing it properly may
    /// lead to memory leaks.
    pub meta: *mut c_void,
}

impl YUndoEvent {
    unsafe fn new(e: &yrs::undo::Event<AtomicPtr<c_void>>) -> Self {
        let (origin, origin_len) = if let Some(origin) = e.origin() {
            let bytes = origin.as_ref();
            let origin_len = bytes.len() as u32;
            let origin = bytes.as_ptr() as *const c_char;
            (origin, origin_len)
        } else {
            (null(), 0)
        };
        YUndoEvent {
            kind: match e.kind() {
                EventKind::Undo => Y_KIND_UNDO,
                EventKind::Redo => Y_KIND_REDO,
            },
            origin,
            origin_len,
            insertions: YDeleteSet::new(e.item.insertions()),
            deletions: YDeleteSet::new(e.item.deletions()),
            meta: e.item.meta.load(Ordering::Acquire),
        }
    }
}

/// Returns a value informing what kind of Yrs shared collection given `branch` represents.
/// Returns either 0 when `branch` is null or one of values: `Y_ARRAY`, `Y_TEXT`, `Y_MAP`,
/// `Y_XML_ELEM`, `Y_XML_TEXT`.
#[no_mangle]
pub unsafe extern "C" fn ytype_kind(branch: *const Branch) -> i8 {
    if let Some(branch) = branch.as_ref() {
        match branch.type_ref() {
            TypeRef::Array => Y_ARRAY,
            TypeRef::Map => Y_MAP,
            TypeRef::Text => Y_TEXT,
            TypeRef::XmlElement(_) => Y_XML_ELEM,
            TypeRef::XmlText => Y_XML_TEXT,
            TypeRef::XmlFragment => Y_XML_FRAG,
            TypeRef::SubDoc => Y_DOC,
            TypeRef::WeakLink(_) => Y_WEAK_LINK,
            TypeRef::XmlHook => 0,
            TypeRef::Undefined => 0,
        }
    } else {
        0
    }
}

/// Tag used to identify `YPathSegment` storing a *char parameter.
pub const Y_EVENT_PATH_KEY: c_char = 1;

/// Tag used to identify `YPathSegment` storing an int parameter.
pub const Y_EVENT_PATH_INDEX: c_char = 2;

/// A single segment of a path returned from `yevent_path` function. It can be one of two cases,
/// recognized by it's `tag` field:
///
/// 1. `Y_EVENT_PATH_KEY` means that segment value can be accessed by `segment.value.key` and is
/// referring to a string key used by map component (eg. `YMap` entry).
/// 2. `Y_EVENT_PATH_INDEX` means that segment value can be accessed by `segment.value.index` and is
/// referring to an int index used by sequence component (eg. `YArray` item or `YXmlElement` child).
#[repr(C)]
pub struct YPathSegment {
    /// Tag used to identify which case current segment is referring to:
    ///
    /// 1. `Y_EVENT_PATH_KEY` means that segment value can be accessed by `segment.value.key` and is
    /// referring to a string key used by map component (eg. `YMap` entry).
    /// 2. `Y_EVENT_PATH_INDEX` means that segment value can be accessed by `segment.value.index`
    /// and is referring to an int index used by sequence component (eg. `YArray` item or
    /// `YXmlElement` child).
    pub tag: c_char,

    /// Union field containing either `key` or `index`. A particular case can be recognized by using
    /// segment's `tag` field.
    pub value: YPathSegmentCase,
}

impl From<PathSegment> for YPathSegment {
    fn from(ps: PathSegment) -> Self {
        match ps {
            PathSegment::Key(key) => {
                let key = CString::new(key.as_ref()).unwrap().into_raw() as *const _;
                YPathSegment {
                    tag: Y_EVENT_PATH_KEY,
                    value: YPathSegmentCase { key },
                }
            }
            PathSegment::Index(index) => YPathSegment {
                tag: Y_EVENT_PATH_INDEX,
                value: YPathSegmentCase {
                    index: index as u32,
                },
            },
        }
    }
}

impl Drop for YPathSegment {
    fn drop(&mut self) {
        if self.tag == Y_EVENT_PATH_KEY {
            unsafe {
                ystring_destroy(self.value.key as *mut _);
            }
        }
    }
}

#[repr(C)]
pub union YPathSegmentCase {
    pub key: *const c_char,
    pub index: u32,
}

/// Tag used to identify `YEventChange` (see: `yevent_delta` function) case, when a new element
/// has been added to an observed collection.
pub const Y_EVENT_CHANGE_ADD: c_char = 1;

/// Tag used to identify `YEventChange` (see: `yevent_delta` function) case, when an existing
/// element has been removed from an observed collection.
pub const Y_EVENT_CHANGE_DELETE: c_char = 2;

/// Tag used to identify `YEventChange` (see: `yevent_delta` function) case, when no changes have
/// been detected for a particular range of observed collection.
pub const Y_EVENT_CHANGE_RETAIN: c_char = 3;

/// A data type representing a single change detected over an observed shared collection. A type
/// of change can be detected using a `tag` field:
///
/// 1. `Y_EVENT_CHANGE_ADD` marks a new elements added to a collection. In this case `values` field
/// contains a pointer to a list of newly inserted values, while `len` field informs about their
/// count.
/// 2. `Y_EVENT_CHANGE_DELETE` marks an existing elements removed from the collection. In this case
/// `len` field informs about number of removed elements.
/// 3. `Y_EVENT_CHANGE_RETAIN` marks a number of elements that have not been changed, counted from
/// the previous element. `len` field informs about number of retained elements.
///
/// A list of changes returned by `yarray_event_delta`/`yxml_event_delta` enables to locate a
/// position of all changes within an observed collection by using a combination of added/deleted
/// change structs separated by retained changes (marking eg. number of elements that can be safely
/// skipped, since they remained unchanged).
#[repr(C)]
pub struct YEventChange {
    /// Tag field used to identify particular type of change made:
    ///
    /// 1. `Y_EVENT_CHANGE_ADD` marks a new elements added to a collection. In this case `values`
    /// field contains a pointer to a list of newly inserted values, while `len` field informs about
    /// their count.
    /// 2. `Y_EVENT_CHANGE_DELETE` marks an existing elements removed from the collection. In this
    /// case `len` field informs about number of removed elements.
    /// 3. `Y_EVENT_CHANGE_RETAIN` marks a number of elements that have not been changed, counted
    /// from the previous element. `len` field informs about number of retained elements.
    pub tag: c_char,

    /// Number of element affected by current type of a change. It can refer to a number of
    /// inserted `values`, number of deleted element or a number of retained (unchanged) values.  
    pub len: u32,

    /// Used in case when current change is of `Y_EVENT_CHANGE_ADD` type. Contains a list (of
    /// length stored in `len` field) of newly inserted values.
    pub values: *const YOutput,
}

impl<'a> From<&'a Change> for YEventChange {
    fn from(change: &'a Change) -> Self {
        match change {
            Change::Added(values) => {
                let out: Vec<_> = values
                    .into_iter()
                    .map(|v| YOutput::from(v.clone()))
                    .collect();
                let len = out.len() as u32;
                let out = out.into_boxed_slice();
                let values = Box::into_raw(out) as *mut _;

                YEventChange {
                    tag: Y_EVENT_CHANGE_ADD,
                    len,
                    values,
                }
            }
            Change::Removed(len) => YEventChange {
                tag: Y_EVENT_CHANGE_DELETE,
                len: *len as u32,
                values: null(),
            },
            Change::Retain(len) => YEventChange {
                tag: Y_EVENT_CHANGE_RETAIN,
                len: *len as u32,
                values: null(),
            },
        }
    }
}

impl Drop for YEventChange {
    fn drop(&mut self) {
        if self.tag == Y_EVENT_CHANGE_ADD {
            unsafe {
                let len = self.len as usize;
                let values = Vec::from_raw_parts(self.values as *mut YOutput, len, len);
                drop(values);
            }
        }
    }
}

/// A data type representing a single change detected over an observed `YText`/`YXmlText`. A type
/// of change can be detected using a `tag` field:
///
/// 1. `Y_EVENT_CHANGE_ADD` marks a new characters added to a collection. In this case `insert`
/// field contains a pointer to a list of newly inserted values, while `len` field informs about
/// their count. Additionally `attributes_len` nad `attributes` carry information about optional
/// formatting attributes applied to edited blocks.
/// 2. `Y_EVENT_CHANGE_DELETE` marks an existing elements removed from the collection. In this case
/// `len` field informs about number of removed elements.
/// 3. `Y_EVENT_CHANGE_RETAIN` marks a number of characters that have not been changed, counted from
/// the previous element. `len` field informs about number of retained elements. Additionally
/// `attributes_len` nad `attributes` carry information about optional formatting attributes applied
/// to edited blocks.
///
/// A list of changes returned by `ytext_event_delta`/`yxmltext_event_delta` enables to locate
/// a position of all changes within an observed collection by using a combination of added/deleted
/// change structs separated by retained changes (marking eg. number of elements that can be safely
/// skipped, since they remained unchanged).
#[repr(C)]
pub struct YDelta {
    /// Tag field used to identify particular type of change made:
    ///
    /// 1. `Y_EVENT_CHANGE_ADD` marks a new elements added to a collection. In this case `values`
    /// field contains a pointer to a list of newly inserted values, while `len` field informs about
    /// their count.
    /// 2. `Y_EVENT_CHANGE_DELETE` marks an existing elements removed from the collection. In this
    /// case `len` field informs about number of removed elements.
    /// 3. `Y_EVENT_CHANGE_RETAIN` marks a number of elements that have not been changed, counted
    /// from the previous element. `len` field informs about number of retained elements.
    pub tag: c_char,

    /// Number of element affected by current type of a change. It can refer to a number of
    /// inserted `values`, number of deleted element or a number of retained (unchanged) values.  
    pub len: u32,

    /// Used in case when current change is of `Y_EVENT_CHANGE_ADD` type. Contains a list (of
    /// length stored in `len` field) of newly inserted values.
    pub insert: *mut YOutput,

    /// A number of formatting attributes assigned to an edited area represented by this delta.
    pub attributes_len: u32,

    /// A nullable pointer to a list of formatting attributes assigned to an edited area represented
    /// by this delta.
    pub attributes: *mut YDeltaAttr,
}

impl YDelta {
    fn insert(value: &Value, attrs: &Option<Box<Attrs>>) -> Self {
        let insert = Box::into_raw(Box::new(YOutput::from(value.clone())));
        let (attributes_len, attributes) = if let Some(attrs) = attrs {
            let len = attrs.len() as u32;
            let attrs: Vec<_> = attrs.iter().map(|(k, v)| YDeltaAttr::new(k, v)).collect();
            let attrs = Box::into_raw(attrs.into_boxed_slice()) as *mut _;
            (len, attrs)
        } else {
            (0, null_mut())
        };

        YDelta {
            tag: Y_EVENT_CHANGE_ADD,
            len: 1,
            insert,
            attributes_len,
            attributes,
        }
    }

    fn retain(len: u32, attrs: &Option<Box<Attrs>>) -> Self {
        let (attributes_len, attributes) = if let Some(attrs) = attrs {
            let len = attrs.len() as u32;
            let attrs: Vec<_> = attrs.iter().map(|(k, v)| YDeltaAttr::new(k, v)).collect();
            let attrs = Box::into_raw(attrs.into_boxed_slice()) as *mut _;
            (len, attrs)
        } else {
            (0, null_mut())
        };
        YDelta {
            tag: Y_EVENT_CHANGE_RETAIN,
            len: len as u32,
            insert: null_mut(),
            attributes_len,
            attributes,
        }
    }

    fn delete(len: u32) -> Self {
        YDelta {
            tag: Y_EVENT_CHANGE_DELETE,
            len: len as u32,
            insert: null_mut(),
            attributes_len: 0,
            attributes: null_mut(),
        }
    }
}

impl<'a> From<&'a Delta> for YDelta {
    fn from(d: &Delta) -> Self {
        match d {
            Delta::Inserted(value, attrs) => YDelta::insert(value, attrs),
            Delta::Retain(len, attrs) => YDelta::retain(*len, attrs),
            Delta::Deleted(len) => YDelta::delete(*len),
        }
    }
}

impl Drop for YDelta {
    fn drop(&mut self) {
        unsafe {
            if !self.attributes.is_null() {
                let len = self.attributes_len as usize;
                drop(Vec::from_raw_parts(self.attributes, len, len));
            }
            if !self.insert.is_null() {
                drop(Box::from_raw(self.insert));
            }
        }
    }
}

/// A single instance of formatting attribute stored as part of `YDelta` instance.
#[repr(C)]
pub struct YDeltaAttr {
    /// A null-terminated UTF-8 encoded string containing a unique formatting attribute name.
    pub key: *const c_char,
    /// A value assigned to a formatting attribute.
    pub value: YOutput,
}

impl YDeltaAttr {
    fn new(k: &Arc<str>, v: &Any) -> Self {
        let key = CString::new(k.as_ref()).unwrap().into_raw() as *const _;
        let value = YOutput::from(v.clone());
        YDeltaAttr { key, value }
    }
}

impl Drop for YDeltaAttr {
    fn drop(&mut self) {
        unsafe { ystring_destroy(self.key as *mut _) }
    }
}

/// Tag used to identify `YEventKeyChange` (see: `yevent_keys` function) case, when a new entry has
/// been inserted into a map component of shared collection.
pub const Y_EVENT_KEY_CHANGE_ADD: c_char = 4;

/// Tag used to identify `YEventKeyChange` (see: `yevent_keys` function) case, when an existing
/// entry has been removed from a map component of shared collection.
pub const Y_EVENT_KEY_CHANGE_DELETE: c_char = 5;

/// Tag used to identify `YEventKeyChange` (see: `yevent_keys` function) case, when an existing
/// entry has been overridden with a new value within a map component of shared collection.
pub const Y_EVENT_KEY_CHANGE_UPDATE: c_char = 6;

/// A data type representing a single change made over a map component of shared collection types,
/// such as `YMap` entries or `YXmlText`/`YXmlElement` attributes. A `key` field provides a
/// corresponding unique key string of a changed entry, while `tag` field informs about specific
/// type of change being done:
///
/// 1. `Y_EVENT_KEY_CHANGE_ADD` used to identify a newly added entry. In this case an `old_value`
/// field is NULL, while `new_value` field contains an inserted value.
/// 1. `Y_EVENT_KEY_CHANGE_DELETE` used to identify an existing entry being removed. In this case
/// an `old_value` field contains the removed value.
/// 1. `Y_EVENT_KEY_CHANGE_UPDATE` used to identify an existing entry, which value has been changed.
/// In this case `old_value` field contains replaced value, while `new_value` contains a newly
/// inserted one.
#[repr(C)]
pub struct YEventKeyChange {
    /// A UTF8-encoded null-terminated string containing a key of a changed entry.
    pub key: *const c_char,
    /// Tag field informing about type of change current struct refers to:
    ///
    /// 1. `Y_EVENT_KEY_CHANGE_ADD` used to identify a newly added entry. In this case an
    /// `old_value` field is NULL, while `new_value` field contains an inserted value.
    /// 1. `Y_EVENT_KEY_CHANGE_DELETE` used to identify an existing entry being removed. In this
    /// case an `old_value` field contains the removed value.
    /// 1. `Y_EVENT_KEY_CHANGE_UPDATE` used to identify an existing entry, which value has been
    /// changed. In this case `old_value` field contains replaced value, while `new_value` contains
    /// a newly inserted one.
    pub tag: c_char,

    /// Contains a removed entry's value or replaced value of an updated entry.
    pub old_value: *const YOutput,

    /// Contains a value of newly inserted entry or an updated entry's new value.
    pub new_value: *const YOutput,
}

impl YEventKeyChange {
    fn new(key: &str, change: &EntryChange) -> Self {
        let key = CString::new(key).unwrap().into_raw() as *const _;
        match change {
            EntryChange::Inserted(new) => YEventKeyChange {
                key,
                tag: Y_EVENT_KEY_CHANGE_ADD,
                old_value: null(),
                new_value: Box::into_raw(Box::new(YOutput::from(new.clone()))),
            },
            EntryChange::Updated(old, new) => YEventKeyChange {
                key,
                tag: Y_EVENT_KEY_CHANGE_UPDATE,
                old_value: Box::into_raw(Box::new(YOutput::from(old.clone()))),
                new_value: Box::into_raw(Box::new(YOutput::from(new.clone()))),
            },
            EntryChange::Removed(old) => YEventKeyChange {
                key,
                tag: Y_EVENT_KEY_CHANGE_DELETE,
                old_value: Box::into_raw(Box::new(YOutput::from(old.clone()))),
                new_value: null(),
            },
        }
    }
}

impl Drop for YEventKeyChange {
    fn drop(&mut self) {
        unsafe {
            ystring_destroy(self.key as *mut _);
            youtput_destroy(self.old_value as *mut _);
            youtput_destroy(self.new_value as *mut _);
        }
    }
}

trait BranchPointable {
    fn into_raw_branch(self) -> *mut Branch;
    fn from_raw_branch(branch: *const Branch) -> Self;
}

impl<T> BranchPointable for T
where
    T: AsRef<Branch> + From<BranchPtr>,
{
    fn into_raw_branch(self) -> *mut Branch {
        let branch_ref = self.as_ref();
        branch_ref as *const Branch as *mut Branch
    }

    fn from_raw_branch(branch: *const Branch) -> Self {
        let b = unsafe { branch.as_ref().unwrap() };
        let branch_ref = BranchPtr::from(b);
        T::from(branch_ref)
    }
}

/// A sticky index is based on the Yjs model and is not affected by document changes.
/// E.g. If you place a sticky index before a certain character, it will always point to this character.
/// If you place a sticky index at the end of a type, it will always point to the end of the type.
///
/// A numeric position is often unsuited for user selections, because it does not change when content is inserted
/// before or after.
///
/// ```Insert(0, 'x')('a.bc') = 'xa.bc'``` Where `.` is the sticky index position.
///
/// Instances of `YStickyIndex` can be freed using `ysticky_index_destroy`.
#[repr(transparent)]
pub struct YStickyIndex(StickyIndex);

impl From<StickyIndex> for YStickyIndex {
    #[inline(always)]
    fn from(value: StickyIndex) -> Self {
        YStickyIndex(value)
    }
}

/// Releases resources allocated by `YStickyIndex` pointers.
#[no_mangle]
pub unsafe extern "C" fn ysticky_index_destroy(pos: *mut YStickyIndex) {
    drop(Box::from_raw(pos))
}

/// Returns association of current `YStickyIndex`.
/// If association is **after** the referenced inserted character, returned number will be >= 0.
/// If association is **before** the referenced inserted character, returned number will be < 0.
#[no_mangle]
pub unsafe extern "C" fn ysticky_index_assoc(pos: *const YStickyIndex) -> i8 {
    let pos = pos.as_ref().unwrap();
    match pos.0.assoc {
        Assoc::After => 0,
        Assoc::Before => -1,
    }
}

/// Retrieves a `YStickyIndex` corresponding to a given human-readable `index` pointing into
/// the shared y-type `branch`. Unlike standard indexes sticky one enables to track
/// the location inside of a shared y-types, even in the face of concurrent updates.
///
/// If association is >= 0, the resulting position will point to location **after** the referenced index.
/// If association is < 0, the resulting position will point to location **before** the referenced index.
#[no_mangle]
pub unsafe extern "C" fn ysticky_index_from_index(
    branch: *const Branch,
    txn: *mut Transaction,
    index: u32,
    assoc: i8,
) -> *mut YStickyIndex {
    assert!(!branch.is_null());
    assert!(!txn.is_null());

    let branch = BranchPtr::from_raw_branch(branch);
    let txn = txn.as_mut().unwrap();
    let index = index as u32;
    let assoc = if assoc >= 0 {
        Assoc::After
    } else {
        Assoc::Before
    };

    if let Some(txn) = txn.as_mut() {
        if let Some(pos) = StickyIndex::at(txn, branch, index, assoc) {
            Box::into_raw(Box::new(YStickyIndex(pos)))
        } else {
            null_mut()
        }
    } else {
        panic!("ysticky_index_from_index requires a read-write transaction");
    }
}

/// Serializes `YStickyIndex` into binary representation. `len` parameter is updated with byte
/// length of the generated binary. Returned binary can be free'd using `ybinary_destroy`.  
#[no_mangle]
pub unsafe extern "C" fn ysticky_index_encode(
    pos: *const YStickyIndex,
    len: *mut u32,
) -> *mut c_char {
    let pos = pos.as_ref().unwrap();
    let binary = pos.0.encode_v1().into_boxed_slice();
    *len = binary.len() as u32;
    Box::into_raw(binary) as *mut c_char
}

/// Deserializes `YStickyIndex` from the payload previously serialized using `ysticky_index_encode`.
#[no_mangle]
pub unsafe extern "C" fn ysticky_index_decode(
    binary: *const c_char,
    len: u32,
) -> *mut YStickyIndex {
    let slice = std::slice::from_raw_parts(binary as *const u8, len as usize);
    if let Ok(pos) = StickyIndex::decode_v1(slice) {
        Box::into_raw(Box::new(YStickyIndex(pos)))
    } else {
        null_mut()
    }
}

/// Given `YStickyIndex` and transaction reference, if computes a human-readable index in a
/// context of the referenced shared y-type.
///
/// `out_branch` is getting assigned with a corresponding shared y-type reference.
/// `out_index` will be used to store computed human-readable index.
#[no_mangle]
pub unsafe extern "C" fn ysticky_index_read(
    pos: *const YStickyIndex,
    txn: *const Transaction,
    out_branch: *mut *mut Branch,
    out_index: *mut u32,
) {
    let pos = pos.as_ref().unwrap();
    let txn = txn.as_ref().unwrap();

    if let Some(abs) = pos.0.get_offset(txn) {
        *out_branch = abs.branch.as_ref() as *const Branch as *mut Branch;
        *out_index = abs.index as u32;
    }
}

pub type Weak = LinkSource;

#[no_mangle]
pub unsafe extern "C" fn yweak_destroy(weak: *const Weak) {
    drop(Arc::from_raw(weak));
}

#[no_mangle]
pub unsafe extern "C" fn yweak_deref(
    map_link: *const Branch,
    txn: *const Transaction,
) -> *mut YOutput {
    assert!(!map_link.is_null());
    assert!(!txn.is_null());

    let txn = txn.as_ref().unwrap();
    let weak: WeakRef<MapRef> = WeakRef::from_raw_branch(map_link);
    if let Some(value) = weak.try_deref_value(txn) {
        Box::into_raw(Box::new(YOutput::from(value)))
    } else {
        null_mut()
    }
}

#[no_mangle]
pub unsafe extern "C" fn yweak_iter(
    array_link: *const Branch,
    txn: *const Transaction,
) -> *mut WeakIter {
    assert!(!array_link.is_null());
    assert!(!txn.is_null());

    let txn = txn.as_ref().unwrap();
    let weak: WeakRef<ArrayRef> = WeakRef::from_raw_branch(array_link);
    let iter: NativeUnquote<'static, Transaction> = std::mem::transmute(weak.unquote(txn));

    Box::into_raw(Box::new(WeakIter(iter)))
}

#[no_mangle]
pub unsafe extern "C" fn yweak_iter_destroy(iter: *mut WeakIter) {
    drop(Box::from_raw(iter))
}

#[no_mangle]
pub unsafe extern "C" fn yweak_iter_next(iter: *mut WeakIter) -> *mut YOutput {
    assert!(!iter.is_null());
    let iter = iter.as_mut().unwrap();

    if let Some(value) = iter.0.next() {
        Box::into_raw(Box::new(YOutput::from(value)))
    } else {
        null_mut()
    }
}

#[no_mangle]
pub unsafe extern "C" fn yweak_string(
    text_link: *const Branch,
    txn: *const Transaction,
) -> *mut c_char {
    assert!(!text_link.is_null());
    assert!(!txn.is_null());

    let txn = txn.as_ref().unwrap();
    let weak: WeakRef<TextRef> = WeakRef::from_raw_branch(text_link);

    let str = weak.get_string(txn);
    CString::new(str).unwrap().into_raw()
}

#[no_mangle]
pub unsafe extern "C" fn yweak_xml_string(
    xml_text_link: *const Branch,
    txn: *const Transaction,
) -> *mut c_char {
    assert!(!xml_text_link.is_null());
    assert!(!txn.is_null());

    let txn = txn.as_ref().unwrap();
    let weak: WeakRef<XmlTextRef> = WeakRef::from_raw_branch(xml_text_link);

    let str = weak.get_string(txn);
    CString::new(str).unwrap().into_raw()
}

/// Subscribes a given callback function `cb` to changes made by this `YText` instance. Callbacks
/// are triggered whenever a `ytransaction_commit` is called.
/// Returns a subscription ID which can be then used to unsubscribe this callback by using
/// `yweak_unobserve` function.
#[no_mangle]
pub unsafe extern "C" fn yweak_observe(
    weak: *const Branch,
    state: *mut c_void,
    cb: extern "C" fn(*mut c_void, *const YWeakLinkEvent),
) -> u32 {
    assert!(!weak.is_null());

    let mut txt: WeakRef<BranchPtr> = WeakRef::from_raw_branch(weak);
    let observer = txt.observe(move |txn, e| {
        let e = YWeakLinkEvent::new(e, txn);
        cb(state, &e as *const YWeakLinkEvent);
    });
    let subscription_id: u32 = observer.into();
    subscription_id
}

#[no_mangle]
pub unsafe extern "C" fn ymap_link(
    map: *const Branch,
    txn: *const Transaction,
    key: *const c_char,
) -> *const Weak {
    assert!(!map.is_null());
    assert!(!txn.is_null());

    let txn = txn.as_ref().unwrap();
    let map = MapRef::from_raw_branch(map);
    let key = CStr::from_ptr(key).to_str().unwrap();
    if let Some(weak) = map.link(txn, key) {
        let source = weak.source();
        Arc::into_raw(source.clone())
    } else {
        null()
    }
}

#[no_mangle]
pub unsafe extern "C" fn ytext_quote(
    text: *const Branch,
    txn: *mut Transaction,
    start_index: u32,
    end_index: u32,
    start_exclusive: i8,
    end_exclusive: i8,
) -> *const Weak {
    assert!(!text.is_null());
    assert!(!txn.is_null());

    let text = TextRef::from_raw_branch(text);
    let txn = txn.as_mut().unwrap();
    let txn = txn
        .as_mut()
        .expect("provided transaction was not writeable");

    let range = ExplicitRange {
        start_index,
        end_index,
        start_exclusive,
        end_exclusive,
    };
    if let Ok(weak) = text.quote(txn, range) {
        let source = weak.source();
        Arc::into_raw(source.clone())
    } else {
        null()
    }
}

#[no_mangle]
pub unsafe extern "C" fn yarray_quote(
    array: *const Branch,
    txn: *mut Transaction,
    start_index: u32,
    end_index: u32,
    start_exclusive: i8,
    end_exclusive: i8,
) -> *const Weak {
    assert!(!array.is_null());
    assert!(!txn.is_null());

    let array = ArrayRef::from_raw_branch(array);
    let txn = txn.as_mut().unwrap();
    let txn = txn
        .as_mut()
        .expect("provided transaction was not writeable");

    let range = ExplicitRange {
        start_index,
        end_index,
        start_exclusive,
        end_exclusive,
    };
    if let Ok(weak) = array.quote(txn, range) {
        let source = weak.source();
        Arc::into_raw(source.clone())
    } else {
        null()
    }
}

struct ExplicitRange {
    start_index: u32,
    end_index: u32,
    start_exclusive: i8,
    end_exclusive: i8,
}

impl RangeBounds<u32> for ExplicitRange {
    fn start_bound(&self) -> Bound<&u32> {
        if self.start_exclusive == 0 {
            Bound::Included(&self.start_index)
        } else {
            Bound::Excluded(&self.start_index)
        }
    }

    fn end_bound(&self) -> Bound<&u32> {
        if self.end_exclusive == 0 {
            Bound::Included(&self.end_index)
        } else {
            Bound::Excluded(&self.end_index)
        }
    }

    #[test]
    fn observe_subdocs() {
        unsafe {
            let doc = ydoc_new();
            let map = ymap(doc, CString::new("sub-docs").unwrap().as_ptr());

            let sub_doc: *mut Doc;

            extern "C" fn callback(state: *mut c_void, event: *mut YSubdocsEvent) {
                unsafe {
                    println!("{:?}", event);

                    let added = (&*event).added;
                    let added_id = ydoc_id(*added);
                    let x = 1;
                }
            }

            let subscription = ydoc_observe_subdocs(doc, null_mut(), callback);

            let transaction = ydoc_write_transaction(doc, 0, null());

            let sub_doc = ydoc_new();
            let sub_doc_name = CString::new("sub-doc").unwrap().as_ptr();
            let sub_doc_input = yinput_ydoc(sub_doc);
            ymap_insert(map, transaction, sub_doc_name, &sub_doc_input);

            ytransaction_commit(transaction);

            let sub_doc_id = ydoc_id(sub_doc);
            let x = 1;
        }
    }

    #[test]
    fn encode_state_from_snapshot_v1() {
        unsafe {
            let mut options = Options::default();
            options.skip_gc = true;

            let origin_doc = ydoc_new_with_options(options.clone().into());
            let origin_text = ytext(origin_doc, CString::new("name").unwrap().as_ptr());
            let origin_write_transaction = ydoc_write_transaction(origin_doc, 0, null());

            ytext_insert(origin_text, origin_write_transaction, 0, CString::new("Lucas").unwrap().as_ptr(), null());

            ytransaction_commit(origin_write_transaction);

            let origin_read_transaction = ydoc_read_transaction(origin_doc);
            let mut snapshot_length = 0;
            let snapshot = ytransaction_snapshot(origin_read_transaction, &mut snapshot_length);

            let mut state_diff_length = 0;
            let state_diff = ytransaction_encode_state_from_snapshot_v1(origin_read_transaction, snapshot, snapshot_length, &mut state_diff_length);

            let target_doc = ydoc_new_with_options(options.clone().into());
            let target_text = ytext(target_doc, CString::new("name").unwrap().as_ptr());
            let target_write_transaction = ydoc_write_transaction(target_doc, 0, null());

            ytransaction_apply(target_write_transaction, state_diff, state_diff_length);

            let target_text_string = CString::from_raw(ytext_string(target_text, target_write_transaction));
            let target_text_string = target_text_string.to_str().unwrap();

            assert_eq!("Lucas", target_text_string);
        }
    }
}<|MERGE_RESOLUTION|>--- conflicted
+++ resolved
@@ -264,14 +264,8 @@
     /// Encoding used by text editing operations on this document. It's used to compute
     /// `YText`/`YXmlText` insertion offsets and text lengths. Either:
     ///
-<<<<<<< HEAD
     /// - `Y_OFFSET_BYTES`
     /// - `Y_OFFSET_UTF16`
-    /// - `Y_OFFSET_UTF32`
-=======
-    /// - `Y_ENCODING_BYTES`
-    /// - `Y_ENCODING_UTF16`
->>>>>>> d448777d
     pub encoding: u8,
 
     /// Boolean flag used to determine if deleted blocks should be garbage collected or not
@@ -2569,23 +2563,6 @@
                 let doc = self.value.doc.as_ref().unwrap();
                 (ItemContent::Doc(None, doc.clone()), None)
             } else {
-<<<<<<< HEAD
-                let type_ref = if self.tag == Y_MAP {
-                    TypeRef::Map
-                } else if self.tag == Y_ARRAY {
-                    TypeRef::Array
-                } else if self.tag == Y_TEXT {
-                    TypeRef::Text
-                } else if self.tag == Y_XML_ELEM {
-                    let name: Arc<str> = CStr::from_ptr(self.value.str).to_str().unwrap().into();
-                    TypeRef::XmlElement(name)
-                } else if self.tag == Y_XML_TEXT {
-                    TypeRef::XmlText
-                } else if self.tag == Y_XML_FRAG {
-                    TypeRef::XmlFragment
-                } else {
-                    panic!("Unrecognized YVal value tag.")
-=======
                 let type_ref = match self.tag {
                     Y_MAP => TypeRef::Map,
                     Y_ARRAY => TypeRef::Array,
@@ -2602,7 +2579,6 @@
                     }
                     Y_XML_FRAG => TypeRef::XmlFragment,
                     other => panic!("unrecognized YInput tag: {}", other),
->>>>>>> d448777d
                 };
                 let inner = Branch::new(type_ref);
                 (ItemContent::Type(inner), Some(self))
@@ -2612,27 +2588,12 @@
 
     fn integrate(self, txn: &mut yrs::TransactionMut, inner_ref: BranchPtr) {
         unsafe {
-<<<<<<< HEAD
-            if self.tag == Y_MAP {
-                let map = MapRef::from(inner_ref);
-                let keys = self.value.map.keys;
-                let values = self.value.map.values;
-                let mut i = 0;
-                while i < self.len as isize {
-                    let key = CStr::from_ptr(keys.offset(i).read())
-                        .to_str()
-                        .unwrap()
-                        .to_owned();
-                    let value = values.offset(i).read().into();
-                    map.insert(txn, key, value);
-                    i += 1;
-=======
             match self.tag {
                 Y_MAP => {
                     let map = MapRef::from(inner_ref);
                     let keys = self.value.map.keys;
                     let values = self.value.map.values;
-                    let i = 0;
+                    let mut i = 0;
                     while i < self.len as isize {
                         let key = CStr::from_ptr(keys.offset(i).read())
                             .to_str()
@@ -2640,8 +2601,8 @@
                             .to_owned();
                         let value = values.offset(i).read().into();
                         map.insert(txn, key, value);
+                        i += 1;
                     }
->>>>>>> d448777d
                 }
                 Y_ARRAY => {
                     let array = ArrayRef::from(inner_ref);
