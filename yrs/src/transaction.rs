--- conflicted
+++ resolved
@@ -599,10 +599,6 @@
             }
         }
 
-<<<<<<< HEAD
-        let store = self.store();
-=======
->>>>>>> d6b3d8fe
         // 8. emit 'afterTransactionCleanup'
         let store = self.store();
         if let Some(eh) = store.after_transaction_events.as_ref() {
