--- conflicted
+++ resolved
@@ -361,11 +361,9 @@
     use crate::update::Update;
     use crate::updates::decoder::Decode;
     use crate::updates::encoder::{Encode, Encoder, EncoderV1};
-<<<<<<< HEAD
-    use crate::{DeleteSet, Doc, Options, StateVector, SubscriptionId, Text, Transact};
-=======
-    use crate::{DeleteSet, Doc, Options, PrelimArray, StateVector, SubscriptionId, Transact};
->>>>>>> 263d72a7
+    use crate::{
+        Array, ArrayPrelim, DeleteSet, Doc, Options, StateVector, SubscriptionId, Text, Transact,
+    };
     use lib0::any::Any;
     use std::cell::{Cell, RefCell};
     use std::rc::Rc;
@@ -1063,7 +1061,7 @@
         {
             let root = d1.get_array("array");
             let mut txn = d1.transact_mut();
-            root.push_back(&mut txn, PrelimArray::from(["A"]));
+            root.push_back(&mut txn, ArrayPrelim::from(["A"]));
         }
 
         exchange_updates(&[&d1, &d2, &d3]);
